--- conflicted
+++ resolved
@@ -59,11 +59,7 @@
 
 /**
  * @brief Ring GSW accumulator schemes described in
-<<<<<<< HEAD
- * https://eprint.iacr.org/2014/816 and https://eprint.iacr.org/2020/086
-=======
  * https://eprint.iacr.org/2014/816, https://eprint.iacr.org/2020/086 and https://eprint.iacr.org/2022/198
->>>>>>> a485df1a
  */
 class BinFHEScheme {
 public:
