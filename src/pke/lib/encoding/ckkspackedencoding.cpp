--- conflicted
+++ resolved
@@ -606,11 +606,7 @@
 }
 
 #if NATIVEINT == 128 && !defined(__EMSCRIPTEN__)
-<<<<<<< HEAD
-void CKKSPackedEncoding::FitToNativeVector(const std::vector<__int128>& vec, __int128 bigBound,
-=======
 void CKKSPackedEncoding::FitToNativeVector(const std::vector<int128_t>& vec, int128_t bigBound,
->>>>>>> a485df1a
                                            NativeVector* nativeVec) const {
     NativeInteger bigValueHf((uint128_t)bigBound >> 1);
     NativeInteger modulus(nativeVec->GetModulus());
