//==================================================================================
// BSD 2-Clause License
//
// Copyright (c) 2014-2022, NJIT, Duality Technologies Inc. and other contributors
//
// All rights reserved.
//
// Author TPOC: contact@openfhe.org
//
// Redistribution and use in source and binary forms, with or without
// modification, are permitted provided that the following conditions are met:
//
// 1. Redistributions of source code must retain the above copyright notice, this
//    list of conditions and the following disclaimer.
//
// 2. Redistributions in binary form must reproduce the above copyright notice,
//    this list of conditions and the following disclaimer in the documentation
//    and/or other materials provided with the distribution.
//
// THIS SOFTWARE IS PROVIDED BY THE COPYRIGHT HOLDERS AND CONTRIBUTORS "AS IS"
// AND ANY EXPRESS OR IMPLIED WARRANTIES, INCLUDING, BUT NOT LIMITED TO, THE
// IMPLIED WARRANTIES OF MERCHANTABILITY AND FITNESS FOR A PARTICULAR PURPOSE ARE
// DISCLAIMED. IN NO EVENT SHALL THE COPYRIGHT HOLDER OR CONTRIBUTORS BE LIABLE
// FOR ANY DIRECT, INDIRECT, INCIDENTAL, SPECIAL, EXEMPLARY, OR CONSEQUENTIAL
// DAMAGES (INCLUDING, BUT NOT LIMITED TO, PROCUREMENT OF SUBSTITUTE GOODS OR
// SERVICES; LOSS OF USE, DATA, OR PROFITS; OR BUSINESS INTERRUPTION) HOWEVER
// CAUSED AND ON ANY THEORY OF LIABILITY, WHETHER IN CONTRACT, STRICT LIABILITY,
// OR TORT (INCLUDING NEGLIGENCE OR OTHERWISE) ARISING IN ANY WAY OUT OF THE USE
// OF THIS SOFTWARE, EVEN IF ADVISED OF THE POSSIBILITY OF SUCH DAMAGE.
//==================================================================================

#ifndef LBCRYPTO_UTILS_CKKSPACKEDEXTENCODING_H
#define LBCRYPTO_UTILS_CKKSPACKEDEXTENCODING_H

#include "constants.h"

#include "encoding/encodingparams.h"
#include "encoding/plaintext.h"

#include "math/hal/basicint.h"

#include <algorithm>
#include <functional>
#include <initializer_list>
#include <memory>
#include <numeric>
#include <utility>
#include <vector>

namespace lbcrypto {

/**
 * @class CKKSPackedEncoding
 * @brief Type used for representing IntArray types.
 * Provides conversion functions to encode and decode plaintext data as type
 * vector<uint64_t>. This class uses bit packing techniques to enable efficient
 * computing on vectors of integers. It is NOT supported for DCRTPoly
 */

class CKKSPackedEncoding : public PlaintextImpl {
public:
    // these two constructors are used inside of Decrypt
    template <typename T, typename std::enable_if<std::is_same<T, Poly::Params>::value ||
                                                      std::is_same<T, NativePoly::Params>::value ||
                                                      std::is_same<T, DCRTPoly::Params>::value,
                                                  bool>::type = true>
    CKKSPackedEncoding(std::shared_ptr<T> vp, EncodingParams ep) : PlaintextImpl(vp, ep, CKKSRNS_SCHEME) {
        this->slots = GetDefaultSlotSize();
        if (this->slots > (GetElementRingDimension() / 2)) {
            OPENFHE_THROW(config_error, "The number of slots cannot be larger than half of ring dimension");
        }
    }

    /*
   * @param noiseScaleDeg degree of the scaling factor of a plaintext
   * @param level level of plaintext to create.
   * @param scFact scaling factor of a plaintext of this level at depth 1.
   *
   */
    template <typename T, typename std::enable_if<std::is_same<T, Poly::Params>::value ||
                                                      std::is_same<T, NativePoly::Params>::value ||
                                                      std::is_same<T, DCRTPoly::Params>::value,
                                                  bool>::type = true>
    CKKSPackedEncoding(std::shared_ptr<T> vp, EncodingParams ep, const std::vector<std::complex<double>>& coeffs,
                       size_t noiseScaleDeg, uint32_t level, double scFact, size_t slots)
        : PlaintextImpl(vp, ep, CKKSRNS_SCHEME), value(coeffs) {
        // validate the number of slots
        if ((slots & (slots - 1)) != 0) {
            OPENFHE_THROW(config_error, "The number of slots should be a power of two");
        }

        this->slots = (slots) ? slots : GetDefaultSlotSize();

        if (this->slots < coeffs.size()) {
            OPENFHE_THROW(config_error, "The number of slots cannot be smaller than value vector size");
        }
        else if (this->slots > (GetElementRingDimension() / 2)) {
            OPENFHE_THROW(config_error, "The number of slots cannot be larger than half of ring dimension");
        }

        this->noiseScaleDeg = noiseScaleDeg;
        this->level         = level;
        this->scalingFactor = scFact;
    }

    /**
   * @brief Constructs a container with a copy of each of the elements in rhs,
   * in the same order.
   * @param rhs - The input object to copy.
   */
    explicit CKKSPackedEncoding(const std::vector<std::complex<double>>& rhs, size_t slots)
        : PlaintextImpl(std::shared_ptr<Poly::Params>(0), nullptr, CKKSRNS_SCHEME), value(rhs) {
        // validate the number of slots
        if ((slots & (slots - 1)) != 0) {
            OPENFHE_THROW(config_error, "The number of slots should be a power of two");
        }

        this->slots = (slots) ? slots : GetDefaultSlotSize();

        if (this->slots < rhs.size()) {
            OPENFHE_THROW(config_error, "The number of slots cannot be smaller than value vector size");
        }
        else if (this->slots > (GetElementRingDimension() / 2)) {
            OPENFHE_THROW(config_error, "The number of slots cannot be larger than half of ring dimension");
        }
    }

    /**
   * @brief Default empty constructor with empty uninitialized data elements.
   */
    CKKSPackedEncoding() : PlaintextImpl(std::shared_ptr<Poly::Params>(0), nullptr, CKKSRNS_SCHEME) {
        this->slots = GetDefaultSlotSize();
        if (this->slots > (GetElementRingDimension() / 2)) {
            OPENFHE_THROW(config_error, "The number of slots cannot be larger than half of ring dimension");
        }
    }

    CKKSPackedEncoding(const CKKSPackedEncoding& rhs)
        : PlaintextImpl(rhs), value(rhs.value), m_logError(rhs.m_logError) {}

    CKKSPackedEncoding(CKKSPackedEncoding&& rhs)
        : PlaintextImpl(std::move(rhs)), value(std::move(rhs.value)), m_logError(rhs.m_logError) {}

    bool Encode();

    bool Decode() {
        OPENFHE_THROW(not_available_error,
                      "CKKSPackedEncoding::Decode() is not implemented. Use CKKSPackedEncoding::Decode(...) instead.");
    }

    bool Decode(size_t depth, double scalingFactor, ScalingTechnique scalTech, ExecutionMode executionMode);

    const std::vector<std::complex<double>>& GetCKKSPackedValue() const {
        return value;
    }

    const std::vector<double> GetRealPackedValue() const {
        std::vector<double> realValue(value.size());
        std::transform(value.begin(), value.end(), realValue.begin(),
                       [](std::complex<double> da) { return da.real(); });

        return realValue;
    }

    /**
   * Static utility method to multiply two numbers in CRT representation.
   * CRT representation is stored in a vector of native integers, and each
   * position corresponds to the remainder of the number against one of
   * the moduli in mods.
   *
   * @param a is the first number in CRT representation.
   * @param b is the second number in CRT representation.
   * @return the product of the two numbers in CRT representation.
   */
    static std::vector<DCRTPoly::Integer> CRTMult(const std::vector<DCRTPoly::Integer>& a,
                                                  const std::vector<DCRTPoly::Integer>& b,
                                                  const std::vector<DCRTPoly::Integer>& mods);

    /**
   * GetEncodingType
   * @return CKKS_PACKED_ENCODING
   */
    PlaintextEncodings GetEncodingType() const {
        return CKKS_PACKED_ENCODING;
    }

    /**
   * Get method to return the length of plaintext
   *
   * @return the length of the plaintext in terms of the number of bits.
   */
    size_t GetLength() const {
        return value.size();
    }

    /**
   * Get method to return log2 of estimated standard deviation of approximation
   * error
   */
    double GetLogError() const {
        return m_logError;
    }

    /**
   * Get method to return log2 of estimated precision
   */
    double GetLogPrecision() const {
        return encodingParams->GetPlaintextModulus() - m_logError;
    }

    /**
   * SetLength of the plaintext to the given size
   * @param siz
   */
    void SetLength(size_t siz) {
        value.resize(siz);
    }

    /**
   * Method to compare two plaintext to test for equivalence.  This method does
   * not test that the plaintext are of the same type.
   *
   * @param other - the other plaintext to compare to.
   * @return whether the two plaintext are equivalent.
   */
    bool CompareTo(const PlaintextImpl& other) const {
        const auto& rv = static_cast<const CKKSPackedEncoding&>(other);
        return this->value == rv.value;
    }

    /**
   * @brief Destructor method.
   */
    static void Destroy();

    void PrintValue(std::ostream& out) const {
        // for sanity's sake, trailing zeros get elided into "..."
        // out.precision(15);
        out << "(";
        size_t i = value.size();
        while (--i > 0)
            if (value[i] != std::complex<double>(0, 0))
                break;

        for (size_t j = 0; j <= i; j++) {
            out << value[j].real() << ", ";
        }

        out << " ... ); ";
        out << "Estimated precision: " << encodingParams->GetPlaintextModulus() - m_logError << " bits" << std::endl;
    }

private:
    std::vector<std::complex<double>> value;

    double m_logError = 0;

protected:
    usint GetDefaultSlotSize() {
        auto batchSize = GetEncodingParams()->GetBatchSize();
        return (0 == batchSize) ? GetElementRingDimension() / 2 : batchSize;
    }
    /**
   * Set modulus and recalculates the vector values to fit the modulus
   *
   * @param &vec input vector
   * @param &bigValue big bound of the vector values.
   * @param &modulus modulus to be set for vector.
   */
    void FitToNativeVector(const std::vector<int64_t>& vec, int64_t bigBound, NativeVector* nativeVec) const;

#if NATIVEINT == 128 && !defined(__EMSCRIPTEN__)
    /**
   * Set modulus and recalculates the vector values to fit the modulus
   *
   * @param &vec input vector
   * @param &bigValue big bound of the vector values.
   * @param &modulus modulus to be set for vector.
   */
<<<<<<< HEAD
    void FitToNativeVector(const std::vector<__int128>& vec, __int128 bigBound, NativeVector* nativeVec) const;

    constexpr __int128 Max128BitValue() const {
        // 2^127-2^73-1 - max value that could be rounded to int128_t
        return ((unsigned __int128)1 << 127) - ((unsigned __int128)1 << 73) - (unsigned __int128)1;
    }

    inline bool is128BitOverflow(double d) const {
        const double EPSILON = 0.000001;

        return EPSILON < (std::abs(d) - Max128BitValue());
    }
=======
    void FitToNativeVector(const std::vector<int128_t>& vec, int128_t bigBound, NativeVector* nativeVec) const;
>>>>>>> a485df1a
#endif
};

}  // namespace lbcrypto

#endif<|MERGE_RESOLUTION|>--- conflicted
+++ resolved
@@ -277,22 +277,7 @@
    * @param &bigValue big bound of the vector values.
    * @param &modulus modulus to be set for vector.
    */
-<<<<<<< HEAD
-    void FitToNativeVector(const std::vector<__int128>& vec, __int128 bigBound, NativeVector* nativeVec) const;
-
-    constexpr __int128 Max128BitValue() const {
-        // 2^127-2^73-1 - max value that could be rounded to int128_t
-        return ((unsigned __int128)1 << 127) - ((unsigned __int128)1 << 73) - (unsigned __int128)1;
-    }
-
-    inline bool is128BitOverflow(double d) const {
-        const double EPSILON = 0.000001;
-
-        return EPSILON < (std::abs(d) - Max128BitValue());
-    }
-=======
     void FitToNativeVector(const std::vector<int128_t>& vec, int128_t bigBound, NativeVector* nativeVec) const;
->>>>>>> a485df1a
 #endif
 };
 
