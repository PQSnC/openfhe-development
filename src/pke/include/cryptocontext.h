//==================================================================================
// BSD 2-Clause License
//
// Copyright (c) 2014-2022, NJIT, Duality Technologies Inc. and other contributors
//
// All rights reserved.
//
// Author TPOC: contact@openfhe.org
//
// Redistribution and use in source and binary forms, with or without
// modification, are permitted provided that the following conditions are met:
//
// 1. Redistributions of source code must retain the above copyright notice, this
//    list of conditions and the following disclaimer.
//
// 2. Redistributions in binary form must reproduce the above copyright notice,
//    this list of conditions and the following disclaimer in the documentation
//    and/or other materials provided with the distribution.
//
// THIS SOFTWARE IS PROVIDED BY THE COPYRIGHT HOLDERS AND CONTRIBUTORS "AS IS"
// AND ANY EXPRESS OR IMPLIED WARRANTIES, INCLUDING, BUT NOT LIMITED TO, THE
// IMPLIED WARRANTIES OF MERCHANTABILITY AND FITNESS FOR A PARTICULAR PURPOSE ARE
// DISCLAIMED. IN NO EVENT SHALL THE COPYRIGHT HOLDER OR CONTRIBUTORS BE LIABLE
// FOR ANY DIRECT, INDIRECT, INCIDENTAL, SPECIAL, EXEMPLARY, OR CONSEQUENTIAL
// DAMAGES (INCLUDING, BUT NOT LIMITED TO, PROCUREMENT OF SUBSTITUTE GOODS OR
// SERVICES; LOSS OF USE, DATA, OR PROFITS; OR BUSINESS INTERRUPTION) HOWEVER
// CAUSED AND ON ANY THEORY OF LIABILITY, WHETHER IN CONTRACT, STRICT LIABILITY,
// OR TORT (INCLUDING NEGLIGENCE OR OTHERWISE) ARISING IN ANY WAY OUT OF THE USE
// OF THIS SOFTWARE, EVEN IF ADVISED OF THE POSSIBILITY OF SUCH DAMAGE.
//==================================================================================

/*
  Control for encryption operations
 */

#ifndef SRC_PKE_CRYPTOCONTEXT_H_
#define SRC_PKE_CRYPTOCONTEXT_H_

#include "cryptocontextfactory.h"
#include "cryptocontext-fwd.h"
#include "ciphertext.h"

#include "encoding/plaintextfactory.h"

#include "key/evalkey.h"
#include "key/keypair.h"

#include "schemebase/base-pke.h"
#include "schemebase/base-scheme.h"
#include "schemerns/rns-cryptoparameters.h"

#include "utils/caller_info.h"
#include "utils/serial.h"
#include "utils/type_name.h"

#include "binfhecontext.h"

#include <functional>
#include <map>
#include <memory>
#include <string>
#include <utility>
#include <vector>
#include <algorithm>
#include <unordered_map>

namespace lbcrypto {

/**
 * @brief CryptoContextImpl
 *
 * A CryptoContextImpl is the object used to access the OpenFHE library
 *
 * All OpenFHE functionality is accessed by way of an instance of a
 * CryptoContextImpl; we say that various objects are "created in" a context,
 * and can only be used in the context in which they were created
 *
 * All OpenFHE methods are accessed through CryptoContextImpl methods. Guards
 * are implemented to make certain that only valid objects that have been
 * created in the context are used
 *
 * Contexts are created using GenCryptoContext(), and can be serialized
 * and recovered from a serialization
 */
template <typename Element>
class CryptoContextImpl : public Serializable {
    using IntType  = typename Element::Integer;
    using ParmType = typename Element::Params;

    void SetKSTechniqueInScheme();

    const CryptoContext<Element> GetContextForPointer(const CryptoContextImpl<Element>* cc) const {
        const auto& contexts = CryptoContextFactory<Element>::GetAllContexts();
        for (const auto& ctx : contexts) {
            if (cc == ctx.get())
                return ctx;
        }
        OPENFHE_THROW(type_error, "Cannot find context for the given pointer to CryptoContextImpl");
    }

    virtual Plaintext MakeCKKSPackedPlaintextInternal(const std::vector<std::complex<double>>& value,
                                                      size_t noiseScaleDeg, uint32_t level,
                                                      const std::shared_ptr<ParmType> params, usint slots) const {
        const auto cryptoParams = std::dynamic_pointer_cast<CryptoParametersRNS>(GetCryptoParameters());
        if (level > 0) {
            // validation of level: We need to compare it to multiplicativeDepth, but multiplicativeDepth is not
            // readily available. so, what we get is numModuli and use it for calculations
            size_t numModuli = cryptoParams->GetElementParams()->GetParams().size();
            uint32_t multiplicativeDepth =
                (cryptoParams->GetScalingTechnique() == FLEXIBLEAUTOEXT) ? (numModuli - 2) : (numModuli - 1);
            // we throw an exception if level >= numModuli. however, we use multiplicativeDepth in the error message,
            // so the user can understand the error more easily.
            if (level >= numModuli) {
                std::string errorMsg;
                if (cryptoParams->GetScalingTechnique() == FLEXIBLEAUTOEXT)
                    errorMsg = "The level value should be less than or equal to (multiplicativeDepth + 1).";
                else
                    errorMsg = "The level value should be less than or equal to multiplicativeDepth.";

                errorMsg += " Currently: level is [" + std::to_string(level) + "] and multiplicativeDepth is [" +
                            std::to_string(multiplicativeDepth) + "]";
                OPENFHE_THROW(config_error, errorMsg);
            }
        }

        double scFact = 0;
        if (cryptoParams->GetScalingTechnique() == FLEXIBLEAUTOEXT && level == 0) {
            scFact = cryptoParams->GetScalingFactorRealBig(level);
            // In FLEXIBLEAUTOEXT mode at level 0, we don't use the noiseScaleDeg
            // in our encoding function, so we set it to 1 to make sure it
            // has no effect on the encoding.
            noiseScaleDeg = 1;
        }
        else {
            scFact = cryptoParams->GetScalingFactorReal(level);
        }

        Plaintext p;
        if (params == nullptr) {
            std::shared_ptr<ILDCRTParams<DCRTPoly::Integer>> elemParamsPtr;
            if (level != 0) {
                ILDCRTParams<DCRTPoly::Integer> elemParams = *(cryptoParams->GetElementParams());
                for (uint32_t i = 0; i < level; i++) {
                    elemParams.PopLastParam();
                }
                elemParamsPtr = std::make_shared<ILDCRTParams<DCRTPoly::Integer>>(elemParams);
            }
            else {
                elemParamsPtr = cryptoParams->GetElementParams();
            }
            // Check if plaintext has got enough slots for data (value)
            usint ringDim    = elemParamsPtr->GetRingDimension();
            size_t valueSize = value.size();
            if (valueSize > ringDim / 2) {
                OPENFHE_THROW(config_error, "The size [" + std::to_string(valueSize) +
                                                "] of the vector with values should not be greater than ringDim/2 [" +
                                                std::to_string(ringDim / 2) + "] if the scheme is CKKS");
            }
            // TODO (dsuponit): we should call a version of MakePlaintext instead of calling Plaintext() directly here
            p = Plaintext(std::make_shared<CKKSPackedEncoding>(elemParamsPtr, this->GetEncodingParams(), value,
                                                               noiseScaleDeg, level, scFact, slots));
        }
        else {
            // Check if plaintext has got enough slots for data (value)
            usint ringDim    = params->GetRingDimension();
            size_t valueSize = value.size();
            if (valueSize > ringDim / 2) {
                OPENFHE_THROW(config_error, "The size [" + std::to_string(valueSize) +
                                                "] of the vector with values should not be greater than ringDim/2 [" +
                                                std::to_string(ringDim / 2) + "] if the scheme is CKKS");
            }
            // TODO (dsuponit): we should call a version of MakePlaintext instead of calling Plaintext() directly here
            p = Plaintext(std::make_shared<CKKSPackedEncoding>(params, this->GetEncodingParams(), value, noiseScaleDeg,
                                                               level, scFact, slots));
        }
        p->Encode();

        // In FLEXIBLEAUTOEXT mode, a fresh plaintext at level 0 always has noiseScaleDeg 2.
        if (cryptoParams->GetScalingTechnique() == FLEXIBLEAUTOEXT && level == 0) {
            p->SetNoiseScaleDeg(2);
        }
        return p;
    }

    /**
    * MakePlaintext constructs a CoefPackedEncoding or PackedEncoding in this context
    * @param encoding is PACKED_ENCODING or COEF_PACKED_ENCODING
    * @param value is the value to encode
    * @param depth is the multiplicative depth to encode the plaintext at
    * @param level is the level to encode the plaintext at
    * @return plaintext
    */
    Plaintext MakePlaintext(const PlaintextEncodings encoding, const std::vector<int64_t>& value, size_t depth,
                            uint32_t level) const {
        const auto cryptoParams = std::dynamic_pointer_cast<CryptoParametersRNS>(GetCryptoParameters());
        if (level > 0) {
            if (getSchemeId() == SCHEME::BFVRNS_SCHEME) {
                std::string errorMsg("The level value should be zero for BFVRNS_SCHEME. Currently: level is [" +
                                     std::to_string(level) + "]");
                OPENFHE_THROW(config_error, errorMsg);
            }
            // validation of level: We need to compare it to multiplicativeDepth, but multiplicativeDepth is not
            // readily available. so, what we get is numModuli and use it for calculations
            size_t numModuli = cryptoParams->GetElementParams()->GetParams().size();
            uint32_t multiplicativeDepth =
                (cryptoParams->GetScalingTechnique() == FLEXIBLEAUTOEXT) ? (numModuli - 2) : (numModuli - 1);
            // we throw an exception if level >= numModuli. however, we use multiplicativeDepth in the error message,
            // so the user can understand the error more easily.
            if (level >= numModuli) {
                std::string errorMsg;
                if (cryptoParams->GetScalingTechnique() == FLEXIBLEAUTOEXT)
                    errorMsg = "The level value should be less than or equal to (multiplicativeDepth + 1).";
                else
                    errorMsg = "The level value should be less than or equal to multiplicativeDepth.";

                errorMsg += " Currently: level is [" + std::to_string(level) + "] and multiplicativeDepth is [" +
                            std::to_string(multiplicativeDepth) + "]";
                OPENFHE_THROW(config_error, errorMsg);
            }
        }
<<<<<<< HEAD

        Plaintext p;
        if (getSchemeId() == SCHEME::BGVRNS_SCHEME && (cryptoParams->GetScalingTechnique() == FLEXIBLEAUTO ||
                                                       cryptoParams->GetScalingTechnique() == FLEXIBLEAUTOEXT)) {
            NativeInteger scf;
            if (cryptoParams->GetScalingTechnique() == FLEXIBLEAUTOEXT && level == 0) {
                scf = cryptoParams->GetScalingFactorIntBig(level);
                p   = PlaintextFactory::MakePlaintext(value, encoding, this->GetElementParams(),
                                                      this->GetEncodingParams(), getSchemeId(), 1, level, scf);
                p->SetNoiseScaleDeg(2);
            }
            else {
                scf = cryptoParams->GetScalingFactorInt(level);
                p   = PlaintextFactory::MakePlaintext(value, encoding, this->GetElementParams(),
                                                      this->GetEncodingParams(), getSchemeId(), depth, level, scf);
            }
        }
        else {
            auto elementParams = this->GetElementParams();
            p = PlaintextFactory::MakePlaintext(value, encoding, elementParams, this->GetEncodingParams(),
                                                getSchemeId());
        }

        return p;
    }

    /**
    * MakePlaintext static that takes a cc and calls the Plaintext Factory
    * @param encoding
    * @param cc
    * @param value
    * @return
    */
    template <typename Value1>
    static Plaintext MakePlaintext(PlaintextEncodings encoding, CryptoContext<Element> cc, const Value1& value) {
        return PlaintextFactory::MakePlaintext(value, encoding, cc->GetElementParams(), cc->GetEncodingParams());
    }

    template <typename Value1, typename Value2>
    static Plaintext MakePlaintext(PlaintextEncodings encoding, CryptoContext<Element> cc, const Value1& value,
                                   const Value2& value2) {
        return PlaintextFactory::MakePlaintext(encoding, cc->GetElementParams(), cc->GetEncodingParams(), value,
                                               value2);
    }

protected:
    // crypto parameters used for this context
    std::shared_ptr<CryptoParametersBase<Element>> params;
    // algorithm used; accesses all crypto methods
    std::shared_ptr<SchemeBase<Element>> scheme;
=======
>>>>>>> a485df1a

        Plaintext p;
        if (getSchemeId() == SCHEME::BGVRNS_SCHEME && (cryptoParams->GetScalingTechnique() == FLEXIBLEAUTO ||
                                                       cryptoParams->GetScalingTechnique() == FLEXIBLEAUTOEXT)) {
            NativeInteger scf;
            if (cryptoParams->GetScalingTechnique() == FLEXIBLEAUTOEXT && level == 0) {
                scf = cryptoParams->GetScalingFactorIntBig(level);
                p   = PlaintextFactory::MakePlaintext(value, encoding, this->GetElementParams(),
                                                      this->GetEncodingParams(), getSchemeId(), 1, level, scf);
                p->SetNoiseScaleDeg(2);
            }
            else {
                scf = cryptoParams->GetScalingFactorInt(level);
                p   = PlaintextFactory::MakePlaintext(value, encoding, this->GetElementParams(),
                                                      this->GetEncodingParams(), getSchemeId(), depth, level, scf);
            }
        }
        else {
            auto elementParams = this->GetElementParams();
            p = PlaintextFactory::MakePlaintext(value, encoding, elementParams, this->GetEncodingParams(),
                                                getSchemeId());
        }

        return p;
    }

    /**
    * MakePlaintext static that takes a cc and calls the Plaintext Factory
    * @param encoding
    * @param cc
    * @param value
    * @return
    */
    template <typename Value1>
    static Plaintext MakePlaintext(PlaintextEncodings encoding, CryptoContext<Element> cc, const Value1& value) {
        return PlaintextFactory::MakePlaintext(value, encoding, cc->GetElementParams(), cc->GetEncodingParams());
    }

    template <typename Value1, typename Value2>
    static Plaintext MakePlaintext(PlaintextEncodings encoding, CryptoContext<Element> cc, const Value1& value,
                                   const Value2& value2) {
        return PlaintextFactory::MakePlaintext(encoding, cc->GetElementParams(), cc->GetEncodingParams(), value,
                                               value2);
    }

private:
    // cached evalmult keys, by secret key UID
    static inline std::map<std::string, std::vector<EvalKey<Element>>> s_evalMultKeyMap{};
    // cached evalsum keys, by secret key UID
    static inline std::map<std::string, std::shared_ptr<std::map<usint, EvalKey<Element>>>> s_evalSumKeyMap{};
    // cached evalautomorphism keys, by secret key UID
    static inline std::map<std::string, std::shared_ptr<std::map<usint, EvalKey<Element>>>> s_evalAutomorphismKeyMap{};

protected:
    // crypto parameters used for this context
    std::shared_ptr<CryptoParametersBase<Element>> params;
    // algorithm used; accesses all crypto methods
    std::shared_ptr<SchemeBase<Element>> scheme;

    static std::map<std::string, std::vector<EvalKey<Element>>>& evalMultKeyMap();
    static std::map<std::string, std::shared_ptr<std::map<usint, EvalKey<Element>>>>& evalSumKeyMap();
    static std::map<std::string, std::shared_ptr<std::map<usint, EvalKey<Element>>>>& evalAutomorphismKeyMap();

    SCHEME m_schemeId = SCHEME::INVALID_SCHEME;

    uint32_t m_keyGenLevel;

    /**
   * TypeCheck makes sure that an operation between two ciphertexts is permitted
   * @param a
   * @param b
   */
    void TypeCheck(const ConstCiphertext<Element> a, const ConstCiphertext<Element> b, CALLER_INFO_ARGS_HDR) const {
        if (a == nullptr || b == nullptr) {
            std::string errorMsg(std::string("Null Ciphertext") + CALLER_INFO);
            OPENFHE_THROW(type_error, errorMsg);
        }
        if (a->GetCryptoContext().get() != this) {
            std::string errorMsg(std::string("Ciphertext was not created in this CryptoContext") + CALLER_INFO);
            OPENFHE_THROW(type_error, errorMsg);
        }
        if (a->GetCryptoContext() != b->GetCryptoContext()) {
            std::string errorMsg(std::string("Ciphertexts were not created in the same CryptoContext") + CALLER_INFO);
            OPENFHE_THROW(type_error, errorMsg);
        }
        if (a->GetKeyTag() != b->GetKeyTag()) {
            std::string errorMsg(std::string("Ciphertexts were not encrypted with same keys") + CALLER_INFO);
            OPENFHE_THROW(type_error, errorMsg);
        }
        if (a->GetEncodingType() != b->GetEncodingType()) {
            std::stringstream ss;
            ss << "Ciphertext encoding types " << a->GetEncodingType();
            ss << " and " << b->GetEncodingType();
            ss << " do not match";
            ss << CALLER_INFO;
            OPENFHE_THROW(type_error, ss.str());
        }
    }

    /**
   * TypeCheck makes sure that an operation between a ciphertext and a plaintext
   * is permitted
   * @param a
   * @param b
   */
    void TypeCheck(const ConstCiphertext<Element> a, const ConstPlaintext& b, CALLER_INFO_ARGS_HDR) const {
        if (a == nullptr) {
            std::string errorMsg(std::string("Null Ciphertext") + CALLER_INFO);
            OPENFHE_THROW(type_error, errorMsg);
        }
        if (b == nullptr) {
            std::string errorMsg(std::string("Null Plaintext") + CALLER_INFO);
            OPENFHE_THROW(type_error, errorMsg);
        }
        if (a->GetCryptoContext().get() != this) {
            std::string errorMsg(std::string("Ciphertext was not created in this CryptoContext") + CALLER_INFO);
            OPENFHE_THROW(type_error, errorMsg);
        }
        if (a->GetEncodingType() != b->GetEncodingType()) {
            std::stringstream ss;
            ss << "Ciphertext encoding type " << a->GetEncodingType();
            ss << " and Plaintext encoding type " << b->GetEncodingType();
            ss << " do not match";
            ss << CALLER_INFO;
            OPENFHE_THROW(type_error, ss.str());
        }
    }

    bool Mismatched(const CryptoContext<Element> a) const {
        if (a.get() != this) {
            return true;
        }
        return false;
    }

    template <typename T>
    void CheckKey(const T& key, CALLER_INFO_ARGS_HDR) const {
        if (key == nullptr) {
            std::string errorMsg(std::string("Key is nullptr") + CALLER_INFO);
            OPENFHE_THROW(config_error, errorMsg);
        }
        if (Mismatched(key->GetCryptoContext())) {
            std::string errorMsg(std::string("Key was not generated with the same crypto context") + CALLER_INFO);
            OPENFHE_THROW(config_error, errorMsg);
        }
    }

    void CheckCiphertext(const ConstCiphertext<Element>& ciphertext, CALLER_INFO_ARGS_HDR) const {
        if (ciphertext == nullptr) {
            std::string errorMsg(std::string("Ciphertext is nullptr") + CALLER_INFO);
            OPENFHE_THROW(config_error, errorMsg);
        }
        if (Mismatched(ciphertext->GetCryptoContext())) {
            std::string errorMsg(std::string("Ciphertext was not generated with the same crypto context") +
                                 CALLER_INFO);
            OPENFHE_THROW(config_error, errorMsg);
        }
    }

    PrivateKey<Element> privateKey;

public:
    /**
   * This stores the private key in the crypto context.
   * This is only intended for debugging and should not be
   * used in production systems. Please define DEBUG_KEY in
   * openfhe.h to enable this.
   *
   * If used, one can create a key pair and store the secret
   * key in th crypto context like this:
   *
   * auto keys = cc->KeyGen();
   * cc->SetPrivateKey(keys.secretKey);
   *
   * After that, anyone in the code, one can access the
   * secret key by getting the crypto context and doing the
   * following:
   *
   * auto sk = cc->GetPrivateKey();
   *
   * This key can be used for decrypting any intermediate
   * ciphertexts for debugging purposes.
   *
   * @param sk the secret key
   *
   */
    void SetPrivateKey(const PrivateKey<Element> privateKey) {
#ifdef DEBUG_KEY
        std::cerr << "Warning - SetPrivateKey is only intended to be used for debugging "
                     "purposes - not for production systems."
                  << std::endl;
        this->privateKey = privateKey;
#else
        OPENFHE_THROW(not_available_error, "SetPrivateKey is only allowed if DEBUG_KEY is set in openfhe.h");
#endif
    }

    /**
   * This gets the private key from the crypto context.
   * This is only intended for debugging and should not be
   * used in production systems. Please define DEBUG_KEY in
   * openfhe.h to enable this.
   *
   * If used, one can create a key pair and store the secret
   * key in th crypto context like this:
   *
   * auto keys = cc->KeyGen();
   * cc->SetPrivateKey(keys.secretKey);
   *
   * After that, anyone in the code, one can access the
   * secret key by getting the crypto context and doing the
   * following:
   *
   * auto sk = cc->GetPrivateKey();
   *
   * This key can be used for decrypting any intermediate
   * ciphertexts for debugging purposes.
   *
   * @return the secret key
   *
   */
    const PrivateKey<Element> GetPrivateKey() {
#ifdef DEBUG_KEY
        return this->privateKey;
#else
        OPENFHE_THROW(not_available_error, "GetPrivateKey is only allowed if DEBUG_KEY is set in openfhe.h");
#endif
    }

    void setSchemeId(SCHEME schemeTag) {
        this->m_schemeId = schemeTag;
    }

    SCHEME getSchemeId() const {
        return this->m_schemeId;
    }

    /**
   * CryptoContextImpl constructor from pointers to parameters and scheme
   * @param params pointer to CryptoParameters
   * @param scheme pointer to Crypto Scheme object
   * @param schemeId scheme identifier
   */
    // TODO (dsuponit): investigate if we really need 2 constructors for CryptoContextImpl as one of them take regular pointer
    // and the other one takes shared_ptr
    CryptoContextImpl(CryptoParametersBase<Element>* params = nullptr, SchemeBase<Element>* scheme = nullptr,
                      SCHEME schemeId = SCHEME::INVALID_SCHEME) {
        this->params.reset(params);
        this->scheme.reset(scheme);
        this->m_keyGenLevel = 0;
        this->m_schemeId    = schemeId;
    }

    /**
   * CryptoContextImpl constructor from shared pointers to parameters and scheme
   * @param params shared pointer to CryptoParameters
   * @param scheme sharedpointer to Crypto Scheme object
   * @param schemeId scheme identifier
   */
    CryptoContextImpl(std::shared_ptr<CryptoParametersBase<Element>> params,
                      std::shared_ptr<SchemeBase<Element>> scheme, SCHEME schemeId = SCHEME::INVALID_SCHEME) {
        this->params        = params;
        this->scheme        = scheme;
        this->m_keyGenLevel = 0;
        this->m_schemeId    = schemeId;
    }

    /**
   * Copy constructor
   * @param c - source
   */
    CryptoContextImpl(const CryptoContextImpl<Element>& c) {
        params              = c.params;
        scheme              = c.scheme;
        this->m_keyGenLevel = 0;
        this->m_schemeId    = c.m_schemeId;
    }

    /**
   * Assignment
   * @param rhs - assigning from
   * @return this
   */
    CryptoContextImpl<Element>& operator=(const CryptoContextImpl<Element>& rhs) {
        params        = rhs.params;
        scheme        = rhs.scheme;
        m_keyGenLevel = rhs.m_keyGenLevel;
        m_schemeId    = rhs.m_schemeId;
        return *this;
    }

    /**
   * A CryptoContextImpl is only valid if the shared pointers are both valid
   */
    operator bool() const {
        return params && scheme;
    }

    /**
   * Private method to compare two contexts; this is only used internally and
   * is not generally available
   * @param a - operand 1
   * @param b - operand 2
   * @return true if the implementations have identical parms and scheme
   */
    friend bool operator==(const CryptoContextImpl<Element>& a, const CryptoContextImpl<Element>& b) {
        // Identical if the parameters and the schemes are identical... the exact
        // same object, OR the same type and the same values
        if (a.params.get() == b.params.get()) {
            return true;
        }
        else {
            if (typeid(*a.params.get()) != typeid(*b.params.get())) {
                return false;
            }
            if (*a.params.get() != *b.params.get())
                return false;
        }

        if (a.scheme.get() == b.scheme.get()) {
            return true;
        }
        else {
            if (typeid(*a.scheme.get()) != typeid(*b.scheme.get())) {
                return false;
            }
            if (*a.scheme.get() != *b.scheme.get())
                return false;
        }

        return true;
    }

    /**
   * Private method to compare two contexts; this is only used internally and
   * is not generally available
   * */
    friend bool operator!=(const CryptoContextImpl<Element>& a, const CryptoContextImpl<Element>& b) {
        return !(a == b);
    }

    /**
   * SerializeEvalMultKey for a single EvalMult key or all EvalMult keys
   *
   * @param ser - stream to serialize to
   * @param sertype - type of serialization
   * @param id for key to serialize - if empty std::string, serialize them all
   * @return true on success
   */
    template <typename ST>
    static bool SerializeEvalMultKey(std::ostream& ser, const ST& sertype, std::string id = "") {
        std::map<std::string, std::vector<EvalKey<Element>>>* smap;
        std::map<std::string, std::vector<EvalKey<Element>>> omap;

        if (id.length() == 0) {
            smap = &GetAllEvalMultKeys();
        }
        else {
            const auto k = GetAllEvalMultKeys().find(id);

            if (k == GetAllEvalMultKeys().end())
                return false;  // no such id

            smap           = &omap;
            omap[k->first] = k->second;
        }

        Serial::Serialize(*smap, ser, sertype);
        return true;
    }

    /**
   * SerializeEvalMultKey for all EvalMultKeys made in a given context
   *
   * @param ser stream to serialize to
   * @param sertype type of serialization
   * @param cc whose keys should be serialized
   * @return true on success (false on failure or no keys found)
   */
    template <typename ST>
    static bool SerializeEvalMultKey(std::ostream& ser, const ST& sertype, const CryptoContext<Element> cc) {
        std::map<std::string, std::vector<EvalKey<Element>>> omap;
        for (const auto& k : GetAllEvalMultKeys()) {
            if (k.second[0]->GetCryptoContext() == cc) {
                omap[k.first] = k.second;
            }
        }

        if (omap.size() == 0)
            return false;

        Serial::Serialize(omap, ser, sertype);
        return true;
    }

    /**
   * DeserializeEvalMultKey deserialize all keys in the serialization
   * deserialized keys silently replace any existing matching keys
   * deserialization will create CryptoContextImpl if necessary
   *
   * @param serObj - stream with a serialization
   * @param sertype type of serialization
   * @return true on success
   */
    template <typename ST>
    static bool DeserializeEvalMultKey(std::istream& ser, const ST& sertype) {
        std::map<std::string, std::vector<EvalKey<Element>>> evalMultKeyMap;

        Serial::Deserialize(GetAllEvalMultKeys(), ser, sertype);

        // The deserialize call created any contexts that needed to be created....
        // so all we need to do is put the keys into the maps for their context

        for (auto k : GetAllEvalMultKeys()) {
            GetAllEvalMultKeys()[k.first] = k.second;
        }

        return true;
    }

    /**
   * ClearEvalMultKeys - flush EvalMultKey cache
   */
    static void ClearEvalMultKeys() {
        GetAllEvalMultKeys().clear();
    }

    /**
   * ClearEvalMultKeys - flush EvalMultKey cache for a given id
   * @param id the correponding key id
   */
    static void ClearEvalMultKeys(const std::string& id) {
        auto kd = GetAllEvalMultKeys().find(id);
        if (kd != GetAllEvalMultKeys().end())
            GetAllEvalMultKeys().erase(kd);
    }

    /**
   * ClearEvalMultKeys - flush EvalMultKey cache for a given context
   * @param cc crypto context
   */
    static void ClearEvalMultKeys(const CryptoContext<Element> cc) {
        for (auto it = GetAllEvalMultKeys().begin(); it != GetAllEvalMultKeys().end();) {
            if (it->second[0]->GetCryptoContext() == cc) {
                it = GetAllEvalMultKeys().erase(it);
            }
            else {
                ++it;
            }
        }
    }

    /**
   * InsertEvalMultKey - add the given vector of keys to the map, replacing the
   * existing vector if there
   * @param evalKeyVec vector of keys
   */
    static void InsertEvalMultKey(const std::vector<EvalKey<Element>>& evalKeyVec);

    /**
   * SerializeEvalSumKey for a single EvalSum key or all of the EvalSum keys
   *
   * @param ser - stream to serialize to
   * @param sertype - type of serialization
   * @param id - key to serialize; empty std::string means all keys
   * @return true on success
   */
    template <typename ST>
    static bool SerializeEvalSumKey(std::ostream& ser, const ST& sertype, std::string id = "") {
        std::map<std::string, std::shared_ptr<std::map<usint, EvalKey<Element>>>>* smap;
        std::map<std::string, std::shared_ptr<std::map<usint, EvalKey<Element>>>> omap;

        if (id.length() == 0) {
            smap = &GetAllEvalSumKeys();
        }
        else {
            auto k = GetAllEvalSumKeys().find(id);

            if (k == GetAllEvalSumKeys().end())
                return false;  // no such id

            smap           = &omap;
            omap[k->first] = k->second;
        }
        Serial::Serialize(*smap, ser, sertype);
        return true;
    }

    /**
   * SerializeEvalSumKey for all of the EvalSum keys for a context
   *
   * @param ser - stream to serialize to
   * @param sertype - type of serialization
   * @param cc - context
   * @return true on success
   */
    template <typename ST>
    static bool SerializeEvalSumKey(std::ostream& ser, const ST& sertype, const CryptoContext<Element> cc) {
        std::map<std::string, std::shared_ptr<std::map<usint, EvalKey<Element>>>> omap;
        for (const auto& k : GetAllEvalSumKeys()) {
            if (k.second->begin()->second->GetCryptoContext() == cc) {
                omap[k.first] = k.second;
            }
        }

        if (omap.size() == 0)
            return false;

        Serial::Serialize(omap, ser, sertype);

        return true;
    }

    /**
   * DeserializeEvalSumKey deserialize all keys in the serialization
   * deserialized keys silently replace any existing matching keys
   * deserialization will create CryptoContextImpl if necessary
   *
   * @param ser - stream to serialize from
   * @param sertype - type of serialization
   * @return true on success
   */
    template <typename ST>
    static bool DeserializeEvalSumKey(std::istream& ser, const ST& sertype) {
        std::map<std::string, std::shared_ptr<std::map<usint, EvalKey<Element>>>> evalSumKeyMap;

        Serial::Deserialize(evalSumKeyMap, ser, sertype);

        // The deserialize call created any contexts that needed to be created....
        // so all we need to do is put the keys into the maps for their context

        for (auto k : evalSumKeyMap) {
            GetAllEvalSumKeys()[k.first] = k.second;
        }

        return true;
    }

    /**
   * ClearEvalSumKeys - flush EvalSumKey cache
   */
    static void ClearEvalSumKeys();

    /**
   * ClearEvalSumKeys - flush EvalSumKey cache for a given id
   * @param id key id
   */
    static void ClearEvalSumKeys(const std::string& id);

    /**
   * ClearEvalSumKeys - flush EvalSumKey cache for a given context
   * @param cc crypto context
   */
    static void ClearEvalSumKeys(const CryptoContext<Element> cc);

    /**
   * InsertEvalSumKey - add the given map of keys to the map, replacing the
   * existing map if there
   * @param evalKeyMap key map
   */
    static void InsertEvalSumKey(const std::shared_ptr<std::map<usint, EvalKey<Element>>> evalKeyMap);

    /**
   * SerializeEvalAutomorphismKey for a single EvalAuto key or all of the
   * EvalAuto keys
   *
   * @param ser - stream to serialize to
   * @param sertype - type of serialization
   * @param id - key to serialize; empty std::string means all keys
   * @return true on success
   */
    template <typename ST>
    static bool SerializeEvalAutomorphismKey(std::ostream& ser, const ST& sertype, std::string id = "") {
        std::map<std::string, std::shared_ptr<std::map<usint, EvalKey<Element>>>>* smap;
        std::map<std::string, std::shared_ptr<std::map<usint, EvalKey<Element>>>> omap;
        if (id.length() == 0) {
            smap = &GetAllEvalAutomorphismKeys();
        }
        else {
            auto k = GetAllEvalAutomorphismKeys().find(id);

            if (k == GetAllEvalAutomorphismKeys().end())
                return false;  // no such id

            smap           = &omap;
            omap[k->first] = k->second;
        }
        Serial::Serialize(*smap, ser, sertype);
        return true;
    }

    /**
   * SerializeEvalAutomorphismKey for all of the EvalAuto keys for a context
   *
   * @param ser - stream to serialize to
   * @param sertype - type of serialization
   * @param cc - context
   * @return true on success
   */
    template <typename ST>
    static bool SerializeEvalAutomorphismKey(std::ostream& ser, const ST& sertype, const CryptoContext<Element> cc) {
        std::map<std::string, std::shared_ptr<std::map<usint, EvalKey<Element>>>> omap;
        for (const auto& k : GetAllEvalAutomorphismKeys()) {
            if (k.second->begin()->second->GetCryptoContext() == cc) {
                omap[k.first] = k.second;
            }
        }

        if (omap.size() == 0)
            return false;

        Serial::Serialize(omap, ser, sertype);
        return true;
    }

    /**
   * DeserializeEvalAutomorphismKey deserialize all keys in the serialization
   * deserialized keys silently replace any existing matching keys
   * deserialization will create CryptoContextImpl if necessary
   *
   * @param ser - stream to serialize from
   * @param sertype - type of serialization
   * @return true on success
   */
    template <typename ST>
    static bool DeserializeEvalAutomorphismKey(std::istream& ser, const ST& sertype) {
        std::map<std::string, std::shared_ptr<std::map<usint, EvalKey<Element>>>> evalSumKeyMap;

        Serial::Deserialize(evalSumKeyMap, ser, sertype);

        // The deserialize call created any contexts that needed to be created....
        // so all we need to do is put the keys into the maps for their context

        for (auto k : evalSumKeyMap) {
            GetAllEvalAutomorphismKeys()[k.first] = k.second;
        }

        return true;
    }

    /**
   * ClearEvalAutomorphismKeys - flush EvalAutomorphismKey cache
   */
    static void ClearEvalAutomorphismKeys();

    /**
   * ClearEvalAutomorphismKeys - flush EvalAutomorphismKey cache for a given id
   * @param id
   */
    static void ClearEvalAutomorphismKeys(const std::string& id);

    /**
   * ClearEvalAutomorphismKeys - flush EvalAutomorphismKey cache for a given
   * context
   * @param cc
   */
    static void ClearEvalAutomorphismKeys(const CryptoContext<Element> cc);

    /**
   * InsertEvalAutomorphismKey - add the given map of keys to the map, replacing
   * the existing map if there
   * @param mapToInsert
   */
    static void InsertEvalAutomorphismKey(const std::shared_ptr<std::map<usint, EvalKey<Element>>> evalKeyMap);

    //------------------------------------------------------------------------------
    // TURN FEATURES ON
    //------------------------------------------------------------------------------

    /**
   * Enable a particular feature for use with this CryptoContextImpl
   * @param feature - the feature that should be enabled
   */
    void Enable(PKESchemeFeature feature) {
        scheme->Enable(feature);
    }

    /**
   * Enable several features at once
   * @param featureMask - bitwise or of several PKESchemeFeatures
   */
    void Enable(usint featureMask) {
        scheme->Enable(featureMask);
    }

    // GETTERS
    /**
   * Getter for Scheme
   * @return scheme
   */
    const std::shared_ptr<SchemeBase<Element>> GetScheme() const {
        return scheme;
    }

    /**
   * Getter for CryptoParams
   * @return params
   */
    const std::shared_ptr<CryptoParametersBase<Element>> GetCryptoParameters() const {
        return params;
    }

    /**
   * For future use: getter for the level at which evaluation keys should be generated
   */
    size_t GetKeyGenLevel() const {
        return m_keyGenLevel;
    }

    /**
   * For future use: setter for the level at which evaluation keys should be generated
   */
    void SetKeyGenLevel(size_t level) {
        m_keyGenLevel = level;
    }

    /**
   * Getter for element params
   * @return
   */
    const std::shared_ptr<ParmType> GetElementParams() const {
        return params->GetElementParams();
    }

    /**
   * Getter for encoding params
   * @return
   */
    const EncodingParams GetEncodingParams() const {
        return params->GetEncodingParams();
    }

    /**
   * Get the cyclotomic order used for this context
   *
   * @return
   */
    usint GetCyclotomicOrder() const {
        return params->GetElementParams()->GetCyclotomicOrder();
    }

    /**
   * Get the ring dimension used for this context
   *
   * @return
   */
    usint GetRingDimension() const {
        return params->GetElementParams()->GetRingDimension();
    }

    /**
   * Get the ciphertext modulus used for this context
   *
   * @return
   */
    const IntType& GetModulus() const {
        return params->GetElementParams()->GetModulus();
    }

    /**
   * Get the ciphertext modulus used for this context
   *
   * @return
   */
    const IntType& GetRootOfUnity() const {
        return params->GetElementParams()->GetRootOfUnity();
    }

    //------------------------------------------------------------------------------
    // KEYS GETTERS
    //------------------------------------------------------------------------------

    /**
   * Get a map of relinearization keys for all secret keys
   */
    static std::map<std::string, std::vector<EvalKey<Element>>>& GetAllEvalMultKeys() {
        return evalMultKeyMap();
    }

    /**
   * Get relinearization keys for a specific secret key tag
   */
    static const std::vector<EvalKey<Element>>& GetEvalMultKeyVector(const std::string& keyID) {
        auto ekv = GetAllEvalMultKeys().find(keyID);
        if (ekv == GetAllEvalMultKeys().end()) {
            OPENFHE_THROW(not_available_error,
                          "You need to use EvalMultKeyGen so that you have an "
                          "EvalMultKey available for this ID");
        }
        return ekv->second;
    }

    /**
   * Get a map of automorphism keys for all secret keys
   */
    static std::map<std::string, std::shared_ptr<std::map<usint, EvalKey<Element>>>>& GetAllEvalAutomorphismKeys() {
        return evalAutomorphismKeyMap();
    }

    /**
   * Get automorphism keys for a specific secret key tag
   */
    static std::map<usint, EvalKey<Element>>& GetEvalAutomorphismKeyMap(const std::string& id);

    /**
   * Get a map of summation keys (each is composed of several automorphism keys) for all secret keys
   */
    static std::map<std::string, std::shared_ptr<std::map<usint, EvalKey<Element>>>>& GetAllEvalSumKeys();

    /**
   * Get a map of summation keys (each is composed of several automorphism keys) for a specific secret key tag
   */
    static const std::map<usint, EvalKey<Element>>& GetEvalSumKeyMap(const std::string& id);

    //------------------------------------------------------------------------------
    // PLAINTEXT FACTORY METHODS
    //------------------------------------------------------------------------------

    // TODO to be deprecated in 2.0
    /**
   * MakeStringPlaintext constructs a StringEncoding in this context
   * @param str string to be encoded
   * @return plaintext
   */
    Plaintext MakeStringPlaintext(const std::string& str) const {
        return PlaintextFactory::MakePlaintext(str, STRING_ENCODING, this->GetElementParams(),
                                               this->GetEncodingParams());
    }

    /**
   * MakeCoefPackedPlaintext constructs a CoefPackedEncoding in this context
   * @param value vector of signed integers mod t
   * @param noiseScaleDeg is degree of the scaling factor to encode the plaintext at
   * @param level is the level to encode the plaintext at
   * @return plaintext
   */
<<<<<<< HEAD
    Plaintext MakeCoefPackedPlaintext(const std::vector<int64_t>& value, size_t depth = 1, uint32_t level = 0) const {
        if (!value.size())
            OPENFHE_THROW(config_error, "Cannot encode an empty value vector");

        return MakePlaintext(COEF_PACKED_ENCODING, value, depth, level);
=======
    Plaintext MakeCoefPackedPlaintext(const std::vector<int64_t>& value, size_t noiseScaleDeg = 1,
                                      uint32_t level = 0) const {
        if (!value.size())
            OPENFHE_THROW(config_error, "Cannot encode an empty value vector");

        return MakePlaintext(COEF_PACKED_ENCODING, value, noiseScaleDeg, level);
>>>>>>> a485df1a
    }

    /**
   * MakePackedPlaintext constructs a PackedEncoding in this context
   * @param value vector of signed integers mod t
   * @param noiseScaleDeg is degree of the scaling factor to encode the plaintext at
   * @param level is the level to encode the plaintext at
   * @return plaintext
   */
<<<<<<< HEAD
    Plaintext MakePackedPlaintext(const std::vector<int64_t>& value, size_t depth = 1, uint32_t level = 0) const {
        if (!value.size())
            OPENFHE_THROW(config_error, "Cannot encode an empty value vector");

        return MakePlaintext(PACKED_ENCODING, value, depth, level);
=======
    Plaintext MakePackedPlaintext(const std::vector<int64_t>& value, size_t noiseScaleDeg = 1,
                                  uint32_t level = 0) const {
        if (!value.size())
            OPENFHE_THROW(config_error, "Cannot encode an empty value vector");

        return MakePlaintext(PACKED_ENCODING, value, noiseScaleDeg, level);
>>>>>>> a485df1a
    }

    /**
   * COMPLEX ARITHMETIC IS NOT AVAILABLE,
   * AND THIS METHOD BE DEPRECATED. USE THE REAL-NUMBER METHOD INSTEAD.
   * MakeCKKSPackedPlaintext constructs a CKKSPackedEncoding in this context
   * from a vector of complex numbers
   * @param value - input vector of complex number
   * @param scaleDeg - degree of scaling factor used to encode the vector
   * @param level - level at each the vector will get encrypted
   * @param params - parameters to be usef for the ciphertext
   * @return plaintext
   */
    Plaintext MakeCKKSPackedPlaintext(const std::vector<std::complex<double>>& value, size_t scaleDeg = 1,
                                      uint32_t level = 0, const std::shared_ptr<ParmType> params = nullptr,
                                      usint slots = 0) const {
        if (!value.size())
            OPENFHE_THROW(config_error, "Cannot encode an empty value vector");

<<<<<<< HEAD
        return MakeCKKSPackedPlaintextInternal(value, depth, level, params, slots);
=======
        return MakeCKKSPackedPlaintextInternal(value, scaleDeg, level, params, slots);
>>>>>>> a485df1a
    }

    /**
   * MakeCKKSPackedPlaintext constructs a CKKSPackedEncoding in this context
   * from a vector of real numbers
   * @param value - input vector of real numbers
   * @param scaleDeg - degree of scaling factor used to encode the vector
   * @param level - level at each the vector will get encrypted
   * @param params - parameters to be usef for the ciphertext
   * @return plaintext
   */
    Plaintext MakeCKKSPackedPlaintext(const std::vector<double>& value, size_t scaleDeg = 1, uint32_t level = 0,
                                      const std::shared_ptr<ParmType> params = nullptr, usint slots = 0) const {
        if (!value.size())
            OPENFHE_THROW(config_error, "Cannot encode an empty value vector");

        std::vector<std::complex<double>> complexValue(value.size());
        std::transform(value.begin(), value.end(), complexValue.begin(),
                       [](double da) { return std::complex<double>(da); });

        return MakeCKKSPackedPlaintextInternal(complexValue, scaleDeg, level, params, slots);
    }

    /**
   * GetPlaintextForDecrypt returns a new Plaintext to be used in decryption.
   *
   * @param pte Type of plaintext we want to return
   * @param evp Element parameters
   * @param ep Encoding parameters
   * @return plaintext
   */
    static Plaintext GetPlaintextForDecrypt(PlaintextEncodings pte, std::shared_ptr<ParmType> evp, EncodingParams ep);

    //------------------------------------------------------------------------------
    // PKE Wrapper
    //------------------------------------------------------------------------------

    /**
   * KeyGen generates a key pair using this algorithm's KeyGen method
   * @return a public/secret key pair
   */
    KeyPair<Element> KeyGen() {
        return GetScheme()->KeyGen(GetContextForPointer(this), false);
    }

    /**
   * NOT SUPPORTED BY ANY CRYPTO SCHEME NOW
   * SparseKeyGen generates a key pair with special structure, and without full
   * entropy, for use in special cases like Ring Reduction
   * @return a public/secret key pair
   */
    KeyPair<Element> SparseKeyGen() {
        return GetScheme()->KeyGen(GetContextForPointer(this), true);
    }

    /**
   * Encrypt a plaintext using a given public key
   * @param plaintext plaintext
   * @param publicKey public key
   * @return ciphertext (or null on failure)
   */
    Ciphertext<Element> Encrypt(const Plaintext& plaintext, const PublicKey<Element> publicKey) const {
        if (plaintext == nullptr)
            OPENFHE_THROW(type_error, "Input plaintext is nullptr");
        CheckKey(publicKey);

        Ciphertext<Element> ciphertext = GetScheme()->Encrypt(plaintext->GetElement<Element>(), publicKey);

        if (ciphertext) {
            ciphertext->SetEncodingType(plaintext->GetEncodingType());
            ciphertext->SetScalingFactor(plaintext->GetScalingFactor());
            ciphertext->SetScalingFactorInt(plaintext->GetScalingFactorInt());
            ciphertext->SetNoiseScaleDeg(plaintext->GetNoiseScaleDeg());
            ciphertext->SetLevel(plaintext->GetLevel());
            ciphertext->SetSlots(plaintext->GetSlots());
        }

        return ciphertext;
    }

    /**
   * Encrypt a plaintext using a given public key
   * @param publicKey public key
   * @param plaintext plaintext
   * @return ciphertext (or null on failure)
   */
    Ciphertext<Element> Encrypt(const PublicKey<Element> publicKey, Plaintext plaintext) const {
        return Encrypt(plaintext, publicKey);
    }

    /**
   * Encrypt a plaintext using a given private key
   * @param plaintext input plaintext
   * @param privateKey private key
   * @return ciphertext (or null on failure)
   */
    Ciphertext<Element> Encrypt(const Plaintext& plaintext, const PrivateKey<Element> privateKey) const {
        //    if (plaintext == nullptr)
        //      OPENFHE_THROW(type_error, "Input plaintext is nullptr");
        CheckKey(privateKey);

        Ciphertext<Element> ciphertext = GetScheme()->Encrypt(plaintext->GetElement<Element>(), privateKey);

        if (ciphertext) {
            ciphertext->SetEncodingType(plaintext->GetEncodingType());
            ciphertext->SetScalingFactor(plaintext->GetScalingFactor());
            ciphertext->SetScalingFactorInt(plaintext->GetScalingFactorInt());
            ciphertext->SetNoiseScaleDeg(plaintext->GetNoiseScaleDeg());
            ciphertext->SetLevel(plaintext->GetLevel());
            ciphertext->SetSlots(plaintext->GetSlots());
        }

        return ciphertext;
    }

    /**
   * Encrypt a plaintext using a given private key
   * @param privateKey private key
   * @param plaintext input plaintext
   * @return ciphertext (or null on failure)
   */
    Ciphertext<Element> Encrypt(const PrivateKey<Element> privateKey, Plaintext plaintext) const {
        return Encrypt(plaintext, privateKey);
    }

    /**
   * Decrypt a single ciphertext into the appropriate plaintext
   *
   * @param ciphertext - ciphertext to decrypt
   * @param privateKey - decryption key
   * @param plaintext - resulting plaintext object pointer is here
   * @return
   */
    DecryptResult Decrypt(ConstCiphertext<Element> ciphertext, const PrivateKey<Element> privateKey,
                          Plaintext* plaintext);

    /**
   * Decrypt a single ciphertext into the appropriate plaintext
   *
   * @param privateKey - decryption key
   * @param ciphertext - ciphertext to decrypt
   * @param plaintext - resulting plaintext object pointer is here
   * @return
   */
    inline DecryptResult Decrypt(const PrivateKey<Element> privateKey, ConstCiphertext<Element> ciphertext,
                                 Plaintext* plaintext) {
        return Decrypt(ciphertext, privateKey, plaintext);
    }

    //------------------------------------------------------------------------------
    // KeySwitch Wrapper
    //------------------------------------------------------------------------------

    /**
   * KeySwitchGen creates a key that can be used with the OpenFHE KeySwitch
   * operation
   * @param oldPrivateKey input secrey key
   * @param newPrivateKey output secret key
   * @return new evaluation key
   */
    EvalKey<Element> KeySwitchGen(const PrivateKey<Element> oldPrivateKey,
                                  const PrivateKey<Element> newPrivateKey) const {
        CheckKey(oldPrivateKey);
        CheckKey(newPrivateKey);

        return GetScheme()->KeySwitchGen(oldPrivateKey, newPrivateKey);
    }

    /**
   * KeySwitch - OpenFHE KeySwitch method
   * @param ciphertext - ciphertext
   * @param evalKey - evaluation key used for key switching
   * @return new CiphertextImpl after applying key switch
   */
    Ciphertext<Element> KeySwitch(ConstCiphertext<Element> ciphertext, const EvalKey<Element> evalKey) const {
        CheckCiphertext(ciphertext);
        CheckKey(evalKey);

        return GetScheme()->KeySwitch(ciphertext, evalKey);
    }

    /**
   * KeySwitchInPlace - OpenFHE KeySwitchInPlace method
   * @param ciphertext - ciphertext
   * @param evalKey - evaluation key used for key switching
   */
    void KeySwitchInPlace(Ciphertext<Element>& ciphertext, const EvalKey<Element> evalKey) const {
        CheckCiphertext(ciphertext);
        CheckKey(evalKey);

        GetScheme()->KeySwitchInPlace(ciphertext, evalKey);
    }

    //------------------------------------------------------------------------------
    // SHE NEGATION Wrapper
    //------------------------------------------------------------------------------

    /**
   * Negates a ciphertext
   * @param ciphertext input ciphertext
   * @return new ciphertext -ct
   */
    Ciphertext<Element> EvalNegate(ConstCiphertext<Element> ciphertext) const {
        CheckCiphertext(ciphertext);

        return GetScheme()->EvalNegate(ciphertext);
    }

    /**
   * In-place negation of a ciphertext
   * @param ciphertext input ciphertext
   */
    void EvalNegateInPlace(Ciphertext<Element>& ciphertext) const {
        CheckCiphertext(ciphertext);

        GetScheme()->EvalNegateInPlace(ciphertext);
    }

    //------------------------------------------------------------------------------
    // SHE ADDITION Wrapper
    //------------------------------------------------------------------------------

    /**
   * Homomorphic addition of two ciphertexts
   * @param ciphertext1 first addend
   * @param ciphertext2 second addend
   * @return the result as a new ciphertext
   */
    Ciphertext<Element> EvalAdd(ConstCiphertext<Element> ciphertext1, ConstCiphertext<Element> ciphertext2) const {
        TypeCheck(ciphertext1, ciphertext2);
        return GetScheme()->EvalAdd(ciphertext1, ciphertext2);
    }

    /**
   * In-place homomorphic addition of two ciphertexts
   * @param ciphertext1 first addend
   * @param ciphertext2 second addend
   * @return \p ciphertext1 contains \p ciphertext1 + \p ciphertext2
   */
    void EvalAddInPlace(Ciphertext<Element>& ciphertext1, ConstCiphertext<Element> ciphertext2) const {
        TypeCheck(ciphertext1, ciphertext2);
        GetScheme()->EvalAddInPlace(ciphertext1, ciphertext2);
    }

    /**
   * Homomorphic addition of two mutable ciphertexts (they can be changed during the operation)
   * @param ciphertext1 first addend
   * @param ciphertext2 second addend
   * @return the result as a new ciphertext
   */
    Ciphertext<Element> EvalAddMutable(Ciphertext<Element>& ciphertext1, Ciphertext<Element>& ciphertext2) const {
        TypeCheck(ciphertext1, ciphertext2);
        return GetScheme()->EvalAddMutable(ciphertext1, ciphertext2);
    }

    /**
   * In-place homomorphic addition of two mutable ciphertexts (they can be changed during the operation)
   * @param ciphertext1 first addend
   * @param ciphertext2 second addend
   * @return \p ciphertext1 contains \p ciphertext1 + \p ciphertext2
   */
    void EvalAddMutableInPlace(Ciphertext<Element>& ciphertext1, Ciphertext<Element>& ciphertext2) const {
        TypeCheck(ciphertext1, ciphertext2);
        GetScheme()->EvalAddMutableInPlace(ciphertext1, ciphertext2);
    }

    /**
   * EvalAdd - OpenFHE EvalAdd method for a ciphertext and plaintext
   * @param ciphertext input ciphertext
   * @param plaintext input plaintext
   * @return new ciphertext for ciphertext + plaintext
   */
    Ciphertext<Element> EvalAdd(ConstCiphertext<Element> ciphertext, ConstPlaintext plaintext) const {
        TypeCheck(ciphertext, plaintext);
        plaintext->SetFormat(EVALUATION);
        return GetScheme()->EvalAdd(ciphertext, plaintext);
    }

    /**
   * EvalAdd - OpenFHE EvalAdd method for a ciphertext and plaintext
   * @param plaintext input plaintext
   * @param ciphertext input ciphertext
   * @return new ciphertext for ciphertext + plaintext
   */
    Ciphertext<Element> EvalAdd(ConstPlaintext plaintext, ConstCiphertext<Element> ciphertext) const {
        return EvalAdd(ciphertext, plaintext);
    }

    /**
   * In-place addition for a ciphertext and plaintext
   * @param ciphertext input ciphertext
   * @param plaintext input plaintext
   */
    void EvalAddInPlace(Ciphertext<Element>& ciphertext, ConstPlaintext plaintext) const {
        TypeCheck(ciphertext, plaintext);
        plaintext->SetFormat(EVALUATION);
        GetScheme()->EvalAddInPlace(ciphertext, plaintext);
    }

    /**
   * In-place addition for a ciphertext and plaintext
   * @param plaintext input plaintext
   * @param ciphertext input ciphertext
   */
    void EvalAddInPlace(ConstPlaintext plaintext, Ciphertext<Element>& ciphertext) const {
        EvalAddInPlace(ciphertext, plaintext);
    }

    /**
   * Homomorphic addition a mutable ciphertext and plaintext
   * @param ciphertext input ciphertext
   * @param plaintext input plaintext
   * @return new ciphertext for ciphertext + plaintext
   */
    Ciphertext<Element> EvalAddMutable(Ciphertext<Element>& ciphertext, Plaintext plaintext) const {
        TypeCheck((ConstCiphertext<Element>)ciphertext, (ConstPlaintext)plaintext);
        plaintext->SetFormat(EVALUATION);
        return GetScheme()->EvalAddMutable(ciphertext, plaintext);
    }

    /**
   * Homomorphic addition a mutable ciphertext and plaintext
   * @param plaintext input plaintext
   * @param ciphertext input ciphertext
   * @return new ciphertext for ciphertext + plaintext
   */
    Ciphertext<Element> EvalAddMutable(Plaintext plaintext, Ciphertext<Element>& ciphertext) const {
        return EvalAddMutable(ciphertext, plaintext);
    }

    // TODO (dsuponit): commented the code below to avoid compiler errors
    // Ciphertext<Element> EvalAdd(ConstCiphertext<Element> ciphertext, const NativeInteger& constant) const {
    //  return GetScheme()->EvalAdd(ciphertext, constant);
    // }

    // TODO (dsuponit): commented the code below to avoid compiler errors
    // Ciphertext<Element> EvalAdd(const NativeInteger& constant, ConstCiphertext<Element> ciphertext) const {
    //  return EvalAdd(ciphertext, constant);
    // }

    // TODO (dsuponit): commented the code below to avoid compiler errors
    // void EvalAddInPlace(Ciphertext<Element>& ciphertext, const NativeInteger& constant) const {
    //  GetScheme()->EvalAddInPlace(ciphertext, constant);
    // }

    // TODO (dsuponit): commented the code below to avoid compiler errors
    // void EvalAddInPlace(const NativeInteger& constant, Ciphertext<Element>& ciphertext) const {
    //  EvalAddInPlace(ciphertext, constant);
    // }

    /**
   * EvalAdd - OpenFHE EvalAdd method for a ciphertext and a real number.  Supported only in CKKS.
   * @param ciphertext input ciphertext
   * @param constant a real number
   * @return new ciphertext for ciphertext + constant
   */
    Ciphertext<Element> EvalAdd(ConstCiphertext<Element> ciphertext, double constant) const {
        Ciphertext<Element> result =
            constant >= 0 ? GetScheme()->EvalAdd(ciphertext, constant) : GetScheme()->EvalSub(ciphertext, -constant);
        return result;
    }

    /**
   * EvalAdd - OpenFHE EvalAdd method for a ciphertext and a real number.  Supported only in CKKS.
   * @param constant a real number
   * @param ciphertext input ciphertext
   * @return new ciphertext for ciphertext + constant
   */
    Ciphertext<Element> EvalAdd(double constant, ConstCiphertext<Element> ciphertext) const {
        return EvalAdd(ciphertext, constant);
    }

    /**
   * In-place addition of a ciphertext and a real number. Supported only in CKKS.
   * @param ciphertext input ciphertext
   * @param constant a real number
   */
    void EvalAddInPlace(Ciphertext<Element>& ciphertext, double constant) const {
        if (constant == 0)
            return;
        if (constant > 0) {
            GetScheme()->EvalAddInPlace(ciphertext, constant);
        }
        else {
            GetScheme()->EvalSubInPlace(ciphertext, std::fabs(constant));
        }
    }

    /**
   * In-place addition of a ciphertext and a real number.  Supported only in CKKS.
   * @param constant a real number
   * @param ciphertext input ciphertext
   */
    void EvalAddInPlace(double constant, Ciphertext<Element>& ciphertext) const {
        EvalAddInPlace(ciphertext, constant);
    }

    //------------------------------------------------------------------------------
    // SHE SUBTRACTION Wrapper
    //------------------------------------------------------------------------------

    /**
   * Homomorphic subtraction of two ciphertexts
   * @param ciphertext1 minuend
   * @param ciphertext2 subtrahend
   * @return the result as a new ciphertext
   */
    Ciphertext<Element> EvalSub(ConstCiphertext<Element> ciphertext1, ConstCiphertext<Element> ciphertext2) const {
        TypeCheck(ciphertext1, ciphertext2);
        return GetScheme()->EvalSub(ciphertext1, ciphertext2);
    }

    /**
   * In-place homomorphic subtraction of two ciphertexts
   * @param ciphertext1 minuend
   * @param ciphertext2 subtrahend
   * @return the result as a new ciphertext
   */
    void EvalSubInPlace(Ciphertext<Element>& ciphertext1, ConstCiphertext<Element> ciphertext2) const {
        TypeCheck(ciphertext1, ciphertext2);
        GetScheme()->EvalSubInPlace(ciphertext1, ciphertext2);
    }

    /**
   * Homomorphic subtraction of two mutable ciphertexts
   * @param ciphertext1 minuend
   * @param ciphertext2 subtrahend
   * @return the result as a new ciphertext
   */
    Ciphertext<Element> EvalSubMutable(Ciphertext<Element>& ciphertext1, Ciphertext<Element>& ciphertext2) const {
        TypeCheck(ciphertext1, ciphertext2);
        return GetScheme()->EvalSubMutable(ciphertext1, ciphertext2);
    }

    /**
   * In-place homomorphic subtraction of two mutable ciphertexts
   * @param ciphertext1 minuend
   * @param ciphertext2 subtrahend
   * @return the updated minuend
   */
    void EvalSubMutableInPlace(Ciphertext<Element>& ciphertext1, Ciphertext<Element>& ciphertext2) const {
        TypeCheck(ciphertext1, ciphertext2);
        GetScheme()->EvalSubMutableInPlace(ciphertext1, ciphertext2);
    }

    /**
   * Homomorphic subtraction of a ciphertext and plaintext
   * @param ciphertext minuend
   * @param plaintext subtrahend
   * @return new ciphertext for ciphertext - plaintext
   */
    Ciphertext<Element> EvalSub(ConstCiphertext<Element> ciphertext, ConstPlaintext plaintext) const {
        TypeCheck(ciphertext, plaintext);
        return GetScheme()->EvalSub(ciphertext, plaintext);
    }

    /**
   * Homomorphic subtraction of a ciphertext and plaintext
   * @param plaintext minuend
   * @param ciphertext subtrahend
   * @return new ciphertext for plaintext - ciphertext
   */
    Ciphertext<Element> EvalSub(ConstPlaintext plaintext, ConstCiphertext<Element> ciphertext) const {
        return EvalAdd(EvalNegate(ciphertext), plaintext);
    }

    /**
   * Homomorphic subtraction of mutable ciphertext and plaintext
   * @param ciphertext minuend
   * @param plaintext subtrahend
   * @return new ciphertext for ciphertext - plaintext
   */
    Ciphertext<Element> EvalSubMutable(Ciphertext<Element>& ciphertext, Plaintext plaintext) const {
        TypeCheck((ConstCiphertext<Element>)ciphertext, (ConstPlaintext)plaintext);
        return GetScheme()->EvalSubMutable(ciphertext, plaintext);
    }

    /**
   * Homomorphic subtraction of mutable ciphertext and plaintext
   * @param plaintext minuend
   * @param ciphertext subtrahend
   * @return new ciphertext for plaintext - ciphertext
   */
    Ciphertext<Element> EvalSubMutable(Plaintext plaintext, Ciphertext<Element>& ciphertext) const {
        Ciphertext<Element> negated = EvalNegate(ciphertext);
        Ciphertext<Element> result  = EvalAddMutable(negated, plaintext);
        ciphertext                  = EvalNegate(negated);
        return result;
    }

    /**
   * Subtraction of a ciphertext and a real number. Supported only in CKKS.
   * @param ciphertext input ciphertext
   * @param constant a real number
   * @return new ciphertext for ciphertext - constant
   */
    Ciphertext<Element> EvalSub(ConstCiphertext<Element> ciphertext, double constant) const {
        Ciphertext<Element> result =
            constant >= 0 ? GetScheme()->EvalSub(ciphertext, constant) : GetScheme()->EvalAdd(ciphertext, -constant);
        return result;
    }

    /**
   * Subtraction of a ciphertext and a real number.  Supported only in CKKS.
   * @param constant a real number
   * @param ciphertext input ciphertext
   * @return new ciphertext for constant - ciphertext
   */
    Ciphertext<Element> EvalSub(double constant, ConstCiphertext<Element> ciphertext) const {
        return EvalAdd(EvalNegate(ciphertext), constant);
    }

    /**
   * In-place subtraction of a ciphertext and a real number.  Supported only in CKKS.
   * @param ciphertext input ciphertext
   * @param constant a real number
   */
    void EvalSubInPlace(Ciphertext<Element>& ciphertext, double constant) const {
        if (constant >= 0) {
            GetScheme()->EvalSubInPlace(ciphertext, constant);
        }
        else {
            GetScheme()->EvalAddInPlace(ciphertext, -constant);
        }
    }

    /**
   * In-placve subtraction of ciphertext from a real number.  Supported only in CKKS.
   * @param constant a real number
   * @param ciphertext input ciphertext
   */
    void EvalSubInPlace(double constant, Ciphertext<Element>& ciphertext) const {
        EvalNegateInPlace(ciphertext);
        EvalAddInPlace(ciphertext, constant);
    }

    // TODO (dsuponit): commented the code below to avoid compiler errors
    // Ciphertext<Element> EvalSub(ConstCiphertext<Element> ciphertext, const NativeInteger& constant) const {
    //  return GetScheme()->EvalSub(ciphertext, constant);
    // }

    // TODO (dsuponit): commented the code below to avoid compiler errors
    // Ciphertext<Element> EvalSub(const NativeInteger& constant, ConstCiphertext<Element> ciphertext) const {
    //  return EvalAdd(EvalNegate(ciphertext), constant);
    // }

    //  void EvalSubInPlace(Ciphertext<Element>& ciphertext, const NativeInteger& constant) const {
    //    GetScheme()->EvalSubInPlace(ciphertext, constant);
    //  }

    // TODO (dsuponit): commented the code below to avoid compiler errors
    // void EvalSubInPlace(const NativeInteger& constant, Ciphertext<Element>& ciphertext) const {
    //  EvalNegateInPlace(ciphertext);
    //  EvalAddInPlace(ciphertext, constant);
    // }

    //------------------------------------------------------------------------------
    // SHE MULTIPLICATION Wrapper
    //------------------------------------------------------------------------------

    /**
   * EvalMultKeyGen creates a relinearization key (for s^2) that can be used with the OpenFHE EvalMult
   * operator
   * the new evaluation key is stored in cryptocontext
   * @param key secret key
   */
    void EvalMultKeyGen(const PrivateKey<Element> key) {
        if (key == nullptr || Mismatched(key->GetCryptoContext()))
            OPENFHE_THROW(config_error, "Key passed to EvalMultKeyGen were not generated with this crypto context");

        EvalKey<Element> k = GetScheme()->EvalMultKeyGen(key);

        GetAllEvalMultKeys()[k->GetKeyTag()] = {k};
    }

    /**
   * EvalMultsKeyGen creates a vector evalmult keys that can be used with the
   * OpenFHE EvalMult operator 1st key (for s^2) is used for multiplication of
   * ciphertexts of depth 1 2nd key (for s^3) is used for multiplication of
   * ciphertexts of depth 2, etc.
   * a vector of new evaluation keys is stored in crytpocontext
   *
   * @param key secret key
   */
    void EvalMultKeysGen(const PrivateKey<Element> key) {
        if (key == nullptr || Mismatched(key->GetCryptoContext()))
            OPENFHE_THROW(config_error, "Key passed to EvalMultsKeyGen were not generated with this crypto context");

        const std::vector<EvalKey<Element>>& evalKeys = GetScheme()->EvalMultKeysGen(key);

        GetAllEvalMultKeys()[evalKeys[0]->GetKeyTag()] = evalKeys;
    }

    /**
   * EvalMult - OpenFHE EvalMult method for a pair of ciphertexts (uses a relinearization key from the crypto context)
   * @param ciphertext1 multiplier
   * @param ciphertext2 multiplicand
   * @return new ciphertext for ciphertext1 * ciphertext2
   */
    Ciphertext<Element> EvalMult(ConstCiphertext<Element> ciphertext1, ConstCiphertext<Element> ciphertext2) const {
        TypeCheck(ciphertext1, ciphertext2);

        const auto evalKeyVec = GetEvalMultKeyVector(ciphertext1->GetKeyTag());
        if (!evalKeyVec.size()) {
            OPENFHE_THROW(type_error, "Evaluation key has not been generated for EvalMult");
        }

        return GetScheme()->EvalMult(ciphertext1, ciphertext2, evalKeyVec[0]);
    }

    /**
   * EvalMult - OpenFHE EvalMult method for a pair of mutable ciphertexts (uses a relinearization key from the crypto context)
   * @param ciphertext1 multiplier
   * @param ciphertext2 multiplicand
   * @return new ciphertext for ciphertext1 * ciphertext2
   */
    Ciphertext<Element> EvalMultMutable(Ciphertext<Element>& ciphertext1, Ciphertext<Element>& ciphertext2) const {
        TypeCheck(ciphertext1, ciphertext2);

        const auto evalKeyVec = GetEvalMultKeyVector(ciphertext1->GetKeyTag());
        if (!evalKeyVec.size()) {
            OPENFHE_THROW(type_error, "Evaluation key has not been generated for EvalMultMutable");
        }

        return GetScheme()->EvalMultMutable(ciphertext1, ciphertext2, evalKeyVec[0]);
    }

    /**
   * In-place EvalMult method for a pair of mutable ciphertexts (uses a relinearization key from the crypto context)
   * @param ciphertext1 multiplier
   * @param ciphertext2 multiplicand
   */
    void EvalMultMutableInPlace(Ciphertext<Element>& ciphertext1, Ciphertext<Element>& ciphertext2) const {
        TypeCheck(ciphertext1, ciphertext2);

        const auto evalKeyVec = GetEvalMultKeyVector(ciphertext1->GetKeyTag());
        if (!evalKeyVec.size()) {
            OPENFHE_THROW(type_error, "Evaluation key has not been generated for EvalMultMutable");
        }

        GetScheme()->EvalMultMutableInPlace(ciphertext1, ciphertext2, evalKeyVec[0]);
    }

    /**
   * Efficient homomorphic squaring of a ciphertext - uses a relinearization key stored in the crypto context
   * @param ciphertext input ciphertext
   * @return squared ciphertext
   */
    Ciphertext<Element> EvalSquare(ConstCiphertext<Element> ciphertext) const {
        CheckCiphertext(ciphertext);

        const auto evalKeyVec = GetEvalMultKeyVector(ciphertext->GetKeyTag());
        if (!evalKeyVec.size()) {
            OPENFHE_THROW(type_error, "Evaluation key has not been generated for EvalMult");
        }

        return GetScheme()->EvalSquare(ciphertext, evalKeyVec[0]);
    }

    /**
   * Efficient homomorphic squaring of a mutable ciphertext - uses a relinearization key stored in the crypto context
   * @param ciphertext input ciphertext
   * @return squared ciphertext
   */
    Ciphertext<Element> EvalSquareMutable(Ciphertext<Element>& ciphertext) const {
        CheckCiphertext(ciphertext);

        const auto evalKeyVec = GetEvalMultKeyVector(ciphertext->GetKeyTag());
        if (!evalKeyVec.size()) {
            OPENFHE_THROW(type_error, "Evaluation key has not been generated for EvalMultMutable");
        }

        return GetScheme()->EvalSquareMutable(ciphertext, evalKeyVec[0]);
    }

    /**
   * In-place homomorphic squaring of a mutable ciphertext - uses a relinearization key stored in the crypto context
   * @param ciphertext input ciphertext
   * @return squared ciphertext
   */
    void EvalSquareInPlace(Ciphertext<Element>& ciphertext) const {
        CheckCiphertext(ciphertext);

        const auto evalKeyVec = GetEvalMultKeyVector(ciphertext->GetKeyTag());
        if (!evalKeyVec.size()) {
            OPENFHE_THROW(type_error, "Evaluation key has not been generated for EvalMultMutable");
        }

        GetScheme()->EvalSquareInPlace(ciphertext, evalKeyVec[0]);
    }

    /**
   * Homomorphic multiplication of two ciphertexts withour relinearization
   * @param ciphertext1 multiplier
   * @param ciphertext2 multiplicand
   * @return new ciphertext for ciphertext1 * ciphertext2
   */
    Ciphertext<Element> EvalMultNoRelin(ConstCiphertext<Element> ciphertext1,
                                        ConstCiphertext<Element> ciphertext2) const {
        TypeCheck(ciphertext1, ciphertext2);
        return GetScheme()->EvalMult(ciphertext1, ciphertext2);
    }

    /**
   * Function for relinearization of a ciphertext to the lowest level (with 2 polynomials per ciphertext).
   * @param ciphertext input ciphertext.
   * @return relinearized ciphertext
   */
    Ciphertext<Element> Relinearize(ConstCiphertext<Element> ciphertext) const {
        // input parameter check
        if (!ciphertext)
            OPENFHE_THROW(type_error, "Input ciphertext is nullptr");

        const auto evalKeyVec = GetEvalMultKeyVector(ciphertext->GetKeyTag());

        if (evalKeyVec.size() < (ciphertext->GetElements().size() - 2)) {
            OPENFHE_THROW(type_error,
                          "Insufficient value was used for maxRelinSkDeg to generate "
                          "keys for EvalMult");
        }

        return GetScheme()->Relinearize(ciphertext, evalKeyVec);
    }

    /**
   * In-place relinearization of a ciphertext to the lowest level (with 2 polynomials per ciphertext).
   * @param ciphertext input ciphertext.
   */
    void RelinearizeInPlace(Ciphertext<Element>& ciphertext) const {
        // input parameter check
        if (!ciphertext)
            OPENFHE_THROW(type_error, "Input ciphertext is nullptr");

        const auto evalKeyVec = GetEvalMultKeyVector(ciphertext->GetKeyTag());
        if (evalKeyVec.size() < (ciphertext->GetElements().size() - 2)) {
            OPENFHE_THROW(type_error,
                          "Insufficient value was used for maxRelinSkDeg to generate "
                          "keys for EvalMult");
        }

        GetScheme()->RelinearizeInPlace(ciphertext, evalKeyVec);
    }

    /**
   * Homomorphic multiplication of two ciphertexts followed by relinearization to the lowest level
   * @param ciphertext1 first input ciphertext.
   * @param ciphertext2 second input ciphertext.
   * @return new ciphertext
   */
    Ciphertext<Element> EvalMultAndRelinearize(ConstCiphertext<Element> ciphertext1,
                                               ConstCiphertext<Element> ciphertext2) const {
        // input parameter check
        if (!ciphertext1 || !ciphertext2)
            OPENFHE_THROW(type_error, "Input ciphertext is nullptr");

        const auto evalKeyVec = GetEvalMultKeyVector(ciphertext1->GetKeyTag());

        if (evalKeyVec.size() < (ciphertext1->GetElements().size() + ciphertext2->GetElements().size() - 3)) {
            OPENFHE_THROW(type_error,
                          "Insufficient value was used for maxRelinSkDeg to generate "
                          "keys for EvalMult");
        }

        return GetScheme()->EvalMultAndRelinearize(ciphertext1, ciphertext2, evalKeyVec);
    }

    /**
   * Multiplication of a ciphertext by a plaintext
   * @param ciphertext multiplier
   * @param plaintext multiplicand
   * @return the result of multiplication
   */
    Ciphertext<Element> EvalMult(ConstCiphertext<Element> ciphertext, ConstPlaintext plaintext) const {
        TypeCheck(ciphertext, plaintext);
        return GetScheme()->EvalMult(ciphertext, plaintext);
    }

    /**
   * Multiplication of a plaintext by a ciphertext
   * @param plaintext multiplier
   * @param ciphertext multiplicand
   * @return the result of multiplication
   */
    Ciphertext<Element> EvalMult(ConstPlaintext plaintext, ConstCiphertext<Element> ciphertext) const {
        return EvalMult(ciphertext, plaintext);
    }

    /**
   * Multiplication of mutable ciphertext and plaintext
   * @param ciphertext multiplier
   * @param plaintext multiplicand
   * @return the result of multiplication
   */
    Ciphertext<Element> EvalMultMutable(Ciphertext<Element>& ciphertext, Plaintext plaintext) const {
        TypeCheck(ciphertext, plaintext);
        return GetScheme()->EvalMultMutable(ciphertext, plaintext);
    }

    /**
   * Multiplication of mutable plaintext and ciphertext
   * @param plaintext multiplier
   * @param ciphertext multiplicand
   * @return the result of multiplication
   */
    Ciphertext<Element> EvalMultMutable(Plaintext plaintext, Ciphertext<Element>& ciphertext) const {
        return EvalMultMutable(ciphertext, plaintext);
    }

    // template <typename T = const NativeInteger,
    //    typename std::enable_if <!std::is_same<ConstCiphertext<Element>, T>::value, bool>::type = true>

    // TODO (dsuponit): commented the code below to avoid compiler errors
    // Ciphertext<Element> EvalMult(ConstCiphertext<Element> ciphertext, const NativeInteger& constant) const {
    //  if (!ciphertext) {
    //    OPENFHE_THROW(type_error, "Input ciphertext is nullptr");
    //  }
    //  return GetScheme()->EvalMult(ciphertext, constant);
    // }

    // TODO (dsuponit): commented the code below to avoid compiler errors
    // Ciphertext<Element> EvalMult(const NativeInteger& constant, ConstCiphertext<Element> ciphertext) const {
    //  return EvalMult(ciphertext, constant);
    // }

    // TODO (dsuponit): commented the code below to avoid compiler errors
    // void EvalMultInPlace(Ciphertext<Element>& ciphertext, const NativeInteger& constant) const {
    //  if (!ciphertext) {
    //    OPENFHE_THROW(type_error, "Input ciphertext is nullptr");
    //  }

    //  GetScheme()->EvalMultInPlace(ciphertext, constant);
    // }

    // TODO (dsuponit): commented the code below to avoid compiler errors
    // void EvalMultInPlace(const NativeInteger& constant, Ciphertext<Element>& ciphertext) const {
    //  EvalMultInPlace(ciphertext, constant);
    // }

    /**
   * Multiplication of a ciphertext by a real number.  Supported only in CKKS.
   * @param ciphertext multiplier
   * @param constant multiplicand
   * @return the result of multiplication
   */
    Ciphertext<Element> EvalMult(ConstCiphertext<Element> ciphertext, double constant) const {
        if (!ciphertext) {
            OPENFHE_THROW(type_error, "Input ciphertext is nullptr");
        }
        return GetScheme()->EvalMult(ciphertext, constant);
    }

    /**
   * Multiplication of a ciphertext by a real number.  Supported only in CKKS.
   * @param constant multiplier
   * @param ciphertext multiplicand
   * @return the result of multiplication
   */
    inline Ciphertext<Element> EvalMult(double constant, ConstCiphertext<Element> ciphertext) const {
        return EvalMult(ciphertext, constant);
    }

    /**
   * In-place multiplication of a ciphertext by a real number. Supported only in CKKS.
   * @param ciphertext multiplier
   * @param constant multiplicand
   */
    void EvalMultInPlace(Ciphertext<Element>& ciphertext, double constant) const {
        if (!ciphertext) {
            OPENFHE_THROW(type_error, "Input ciphertext is nullptr");
        }

        GetScheme()->EvalMultInPlace(ciphertext, constant);
    }

    /**
   * In-place multiplication of a ciphertext by a real number. Supported only in CKKS.
   * @param constant multiplier (real number)
   * @param ciphertext multiplicand
   */
    inline void EvalMultInPlace(double constant, Ciphertext<Element>& ciphertext) const {
        EvalMultInPlace(ciphertext, constant);
    }

    //------------------------------------------------------------------------------
    // SHE AUTOMORPHISM Wrapper
    //------------------------------------------------------------------------------

    /**
   * Generate automophism keys for a given private key; Uses the private key for
   * encryption
   *
   * @param privateKey private key.
   * @param indexList list of automorphism indices to be computed
   * @return returns the evaluation keys
   */
    std::shared_ptr<std::map<usint, EvalKey<Element>>> EvalAutomorphismKeyGen(
        const PrivateKey<Element> privateKey, const std::vector<usint>& indexList) const {
        CheckKey(privateKey);
        if (!indexList.size())
            OPENFHE_THROW(config_error, "Input index vector is empty");

        return GetScheme()->EvalAutomorphismKeyGen(privateKey, indexList);
    }

    /**
   * NOT USED BY ANY CRYPTO SCHEME: Generate automophism keys for a public and private key
   */
    std::shared_ptr<std::map<usint, EvalKey<Element>>> EvalAutomorphismKeyGen(
        const PublicKey<Element> publicKey, const PrivateKey<Element> privateKey,
        const std::vector<usint>& indexList) const {
        CheckKey(publicKey);
        CheckKey(privateKey);
        if (!indexList.size())
            OPENFHE_THROW(config_error, "Input index vector is empty");

        return GetScheme()->EvalAutomorphismKeyGen(publicKey, privateKey, indexList);
    }

    /**
   * Function for evaluating automorphism of ciphertext at index i
   *
   * @param ciphertext the input ciphertext.
   * @param i automorphism index
   * @param &evalKeys - reference to the vector of evaluation keys generated by
   * EvalAutomorphismKeyGen.
   * @return resulting ciphertext
   */
    Ciphertext<Element> EvalAutomorphism(ConstCiphertext<Element> ciphertext, usint i,
                                         const std::map<usint, EvalKey<Element>>& evalKeyMap,
                                         CALLER_INFO_ARGS_HDR) const {
        CheckCiphertext(ciphertext);

        if (evalKeyMap.empty()) {
            std::string errorMsg(std::string("Empty input key map") + CALLER_INFO);
            OPENFHE_THROW(type_error, errorMsg);
        }

        auto key = evalKeyMap.find(i);

        if (key == evalKeyMap.end()) {
            std::string errorMsg(std::string("Could not find an EvalKey for index ") + std::to_string(i) + CALLER_INFO);
            OPENFHE_THROW(type_error, errorMsg);
        }

        auto evalKey = key->second;

        CheckKey(evalKey);

        return GetScheme()->EvalAutomorphism(ciphertext, i, evalKeyMap);
    }

    /**
   * Finds an automorphism index for a given vector index using a scheme-specific algorithm
   * @param idx regular vector index
   * @return the automorphism index
   */
    usint FindAutomorphismIndex(const usint idx) const {
        const auto cryptoParams  = GetCryptoParameters();
        const auto elementParams = cryptoParams->GetElementParams();
        uint32_t m               = elementParams->GetCyclotomicOrder();
        return GetScheme()->FindAutomorphismIndex(idx, m);
    }

    /**
   * Finds automorphism indices for a given list of vector indices using a scheme-specific algorithm
   * @param idxList vector of indices
   * @return a vector of automorphism indices
   */
    std::vector<usint> FindAutomorphismIndices(const std::vector<usint>& idxList) const {
        std::vector<usint> newIndices;
        newIndices.reserve(idxList.size());
        for (const auto idx : idxList) {
            newIndices.emplace_back(FindAutomorphismIndex(idx));
        }
        return newIndices;
    }

    /**
   * Rotates a ciphertext by an index (positive index is a left shift, negative index is a right shift).
   * Uses a rotation key stored in a crypto context.
   * Calls EvalAtIndex under the hood.
   * @param ciphertext input ciphertext
   * @param index rotation index
   * @return a rotated ciphertext
   */
    Ciphertext<Element> EvalRotate(ConstCiphertext<Element> ciphertext, int32_t index) const {
        CheckCiphertext(ciphertext);

        auto evalKeyMap = GetEvalAutomorphismKeyMap(ciphertext->GetKeyTag());
        return GetScheme()->EvalAtIndex(ciphertext, index, evalKeyMap);
    }

    /**
   * EvalFastRotationPrecompute implements the precomputation step of
   * hoisted automorphisms.
   *
   * Please refer to Section 5 of Halevi and Shoup, "Faster Homomorphic
   * linear transformations in HELib." for more details, link:
   * https://eprint.iacr.org/2018/244.
   *
   * Generally, automorphisms are performed with three steps: (1) the
   * automorphism is applied on the ciphertext, (2) the automorphed values are
   * decomposed into digits, and (3) key switching is applied to make it
   * possible to further compute on the ciphertext.
   *
   * Hoisted automorphisms is a technique that performs the digit decomposition
   * for the original ciphertext first, and then performs the automorphism and
   * the key switching on the decomposed digits. The benefit of this is that the
   * digit decomposition is independent of the automorphism rotation index, so
   * it can be reused for multiple different indices. This can greatly improve
   * performance when we have to compute many automorphisms on the same
   * ciphertext. This routinely happens when we do permutations (EvalPermute).
   *
   * EvalFastRotationPrecompute implements the digit decomposition step of
   * hoisted automorphisms.
   *
   * @param ciphertext the input ciphertext on which to do the precomputation (digit
   * decomposition)
   */
    std::shared_ptr<std::vector<Element>> EvalFastRotationPrecompute(ConstCiphertext<Element> ciphertext) const {
        return GetScheme()->EvalFastRotationPrecompute(ciphertext);
    }

    /**
   * EvalFastRotation implements the automorphism and key switching step of
   * hoisted automorphisms.
   *
   * Please refer to Section 5 of Halevi and Shoup, "Faster Homomorphic
   * linear transformations in HELib." for more details, link:
   * https://eprint.iacr.org/2018/244.
   *
   * Generally, automorphisms are performed with three steps: (1) the
   * automorphism is applied on the ciphertext, (2) the automorphed values are
   * decomposed into digits, and (3) key switching is applied to make it
   * possible to further compute on the ciphertext.
   *
   * Hoisted automorphisms is a technique that performs the digit decomposition
   * for the original ciphertext first, and then performs the automorphism and
   * the key switching on the decomposed digits. The benefit of this is that the
   * digit decomposition is independent of the automorphism rotation index, so
   * it can be reused for multiple different indices. This can greatly improve
   * performance when we have to compute many automorphisms on the same
   * ciphertext. This routinely happens when we do permutations (EvalPermute).
   *
   * EvalFastRotation implements the automorphism and key swithcing step of
   * hoisted automorphisms.
   *
   * This method assumes that all required rotation keys exist. This may not be
   * true if we are using baby-step/giant-step key switching. Please refer to
   * Section 5.1 of the above reference and EvalPermuteBGStepHoisted to see how
   * to deal with this issue.
   *
   * @param ciphertext the input ciphertext to perform the automorphism on
   * @param index the index of the rotation. Positive indices correspond to left
   * rotations and negative indices correspond to right rotations.
   * @param m is the cyclotomic order
   * @param digits the digit decomposition created by EvalFastRotationPrecompute
   * at the precomputation step.
   */
    Ciphertext<Element> EvalFastRotation(ConstCiphertext<Element> ciphertext, const usint index, const usint m,
                                         const std::shared_ptr<std::vector<Element>> digits) const {
        return GetScheme()->EvalFastRotation(ciphertext, index, m, digits);
    }

    /**
   * Only supported for hybrid key switching.
   * Performs fast (hoisted) rotation and returns the results
   * in the extended CRT basis P*Q
   *
   * @param ciphertext input ciphertext
   * @param index the rotation index.
   * @param digits the precomputed digits for the ciphertext
   * @param addFirst if true, the the first element c0 is also computed (otherwise ignored)
   * @return resulting ciphertext
   */
    Ciphertext<Element> EvalFastRotationExt(ConstCiphertext<Element> ciphertext, usint index,
                                            const std::shared_ptr<std::vector<Element>> digits, bool addFirst) const {
        auto evalKeyMap = GetEvalAutomorphismKeyMap(ciphertext->GetKeyTag());

        return GetScheme()->EvalFastRotationExt(ciphertext, index, digits, addFirst, evalKeyMap);
    }

    /**
   * Only supported for hybrid key switching.
   * Takes a ciphertext in the extended basis P*Q
   * and scales down to Q.
   *
   * @param ciphertext input ciphertext in the extended basis
   * @return resulting ciphertext
   */
    Ciphertext<Element> KeySwitchDown(ConstCiphertext<Element> ciphertext) const {
        return GetScheme()->KeySwitchDown(ciphertext);
    }

    /**
   * Only supported for hybrid key switching.
   * Scales down the polynomial c0 from extended basis P*Q to Q.
   *
   * @param ciphertext input ciphertext in the extended basis
   * @return resulting polynomial
   */
    Element KeySwitchDownFirstElement(ConstCiphertext<Element> ciphertext) const {
        return GetScheme()->KeySwitchDownFirstElement(ciphertext);
    }

    /**
   * Only supported for hybrid key switching.
   * Takes a ciphertext in the normal basis Q
   * and extends it to extended basis P*Q.
   *
   * @param ciphertext input ciphertext in basis Q
   * @return resulting ciphertext in basis P*Q
   */
    Ciphertext<Element> KeySwitchExt(ConstCiphertext<Element> ciphertext, bool addFirst) const {
        return GetScheme()->KeySwitchExt(ciphertext, addFirst);
    }

    /**
   * EvalAtIndexKeyGen generates evaluation keys for a list of rotation indices
   *
   * @param privateKey private key.
   * @param indexList list of indices.
   * @param publicKey public key (used in NTRU schemes). Not used anymore.
   */
    void EvalAtIndexKeyGen(const PrivateKey<Element> privateKey, const std::vector<int32_t>& indexList,
                           const PublicKey<Element> publicKey = nullptr);

    /**
   * EvalRotateKeyGen generates evaluation keys for a list of rotation indices.
   * Calls EvalAtIndexKeyGen under the hood.
   *
   * @param privateKey private key.
   * @param indexList list of indices.
   * @param publicKey public key (used in NTRU schemes).
   */
    void EvalRotateKeyGen(const PrivateKey<Element> privateKey, const std::vector<int32_t>& indexList,
                          const PublicKey<Element> publicKey = nullptr) {
        EvalAtIndexKeyGen(privateKey, indexList, publicKey);
    };

    /**
   * Rotates a ciphertext by an index (positive index is a left shift, negative index is a right shift).
   * Uses a rotation key stored in a crypto context.
   * @param ciphertext input ciphertext
   * @param index rotation index
   * @return a rotated ciphertext
   */
    Ciphertext<Element> EvalAtIndex(ConstCiphertext<Element> ciphertext, int32_t index) const;

    //------------------------------------------------------------------------------
    // SHE Leveled Methods Wrapper
    //------------------------------------------------------------------------------

    /**
   * ComposedEvalMult - calls multiplication, relinearization, and then modulus switching/rescaling.
   * Uses a relinearization key stored in the crypto context.
   * @param ciphertext1 - first ciphertext
   * @param ciphertext2 - second ciphertext
   */
    Ciphertext<Element> ComposedEvalMult(ConstCiphertext<Element> ciphertext1,
                                         ConstCiphertext<Element> ciphertext2) const {
        CheckCiphertext(ciphertext1);
        CheckCiphertext(ciphertext2);

        auto evalKeyVec = GetEvalMultKeyVector(ciphertext1->GetKeyTag());
        if (!evalKeyVec.size()) {
            OPENFHE_THROW(type_error, "Evaluation key has not been generated for EvalMult");
        }

        return GetScheme()->ComposedEvalMult(ciphertext1, ciphertext2, evalKeyVec[0]);
    }

    /**
   * Rescale - An alias for OpenFHE ModReduce method.
   * This is because ModReduce is called Rescale in CKKS.
   *
   * @param ciphertext - ciphertext
   * @return rescaled ciphertext
   */
    Ciphertext<Element> Rescale(ConstCiphertext<Element> ciphertext) const {
        CheckCiphertext(ciphertext);

        return GetScheme()->ModReduce(ciphertext, BASE_NUM_LEVELS_TO_DROP);
    }

    /**
   * Rescale - An alias for OpenFHE ModReduceInPlace method.
   * This is because ModReduceInPlace is called RescaleInPlace in CKKS.
   *
   * @param ciphertext - ciphertext to be rescaled in-place
   */
    void RescaleInPlace(Ciphertext<Element>& ciphertext) const {
        CheckCiphertext(ciphertext);

        GetScheme()->ModReduceInPlace(ciphertext, BASE_NUM_LEVELS_TO_DROP);
    }

    /**
   * ModReduce - OpenFHE ModReduce method used only for BGV/CKKS.
   * @param ciphertext - ciphertext
   * @return mod reduced ciphertext
   */
    Ciphertext<Element> ModReduce(ConstCiphertext<Element> ciphertext) const {
        CheckCiphertext(ciphertext);

        return GetScheme()->ModReduce(ciphertext, BASE_NUM_LEVELS_TO_DROP);
    }

    /**
   * ModReduce - OpenFHE ModReduceInPlace method used only for BGV/CKKS.
   * @param ciphertext - ciphertext to be mod-reduced in-place
   */
    void ModReduceInPlace(Ciphertext<Element>& ciphertext) const {
        CheckCiphertext(ciphertext);

        GetScheme()->ModReduceInPlace(ciphertext, BASE_NUM_LEVELS_TO_DROP);
    }

    /**
   * LevelReduce - drops unnecessary RNS limbs (levels) from the ciphertext and evaluation key
   * @param ciphertext input ciphertext. Supported only in BGV/CKKS.
   * @param evalKey input evaluation key (modified in place)
   * @returns the ciphertext with reduced number opf RNS limbs
   */
    Ciphertext<Element> LevelReduce(ConstCiphertext<Element> ciphertext, const EvalKey<Element> evalKey,
                                    size_t levels = 1) const {
        CheckCiphertext(ciphertext);

        return GetScheme()->LevelReduce(ciphertext, evalKey, levels);
    }

    /**
   * LevelReduceInPlace - drops unnecessary RNS limbs (levels) from the ciphertext and evaluation key. Supported only in BGV/CKKS.
   * @param ciphertext input ciphertext (modified in place)
   * @param evalKey input evaluation key (modified in place)
   */
    void LevelReduceInPlace(Ciphertext<Element>& ciphertext, const EvalKey<Element> evalKey, size_t levels = 1) const {
        CheckCiphertext(ciphertext);
        if (levels <= 0) {
            return;
        }
        GetScheme()->LevelReduceInPlace(ciphertext, evalKey, levels);
    }
    /**
   * Compress - Reduces the size of ciphertext modulus to minimize the
   * communication cost before sending the encrypted result for decryption.
   * Similar to ModReduce but for BFV where ModReduce is not exposed directly.
   * @param ciphertext - input ciphertext
   * @param numTowers - number of RNS limbs after compressing (default is 1)
   * @return compressed ciphertext
   */
    Ciphertext<Element> Compress(ConstCiphertext<Element> ciphertext, uint32_t towersLeft = 1) const {
        if (ciphertext == nullptr)
            OPENFHE_THROW(config_error, "input ciphertext is invalid (has no data)");

        return GetScheme()->Compress(ciphertext, towersLeft);
    }

    //------------------------------------------------------------------------------
    // Advanced SHE Wrapper
    //------------------------------------------------------------------------------

    /**
   * EvalAddMany - Evaluate addition on a vector of ciphertexts.
   * It computes the addition in a binary tree manner.
   *
   * @param ctList is the list of ciphertexts.
   * @return new ciphertext.
   */
    Ciphertext<Element> EvalAddMany(const std::vector<Ciphertext<Element>>& ciphertextVec) const {
        // input parameter check
        if (!ciphertextVec.size())
            OPENFHE_THROW(type_error, "Empty input ciphertext vector");

        if (ciphertextVec.size() == 1) {
            return ciphertextVec[0];
        }

        return GetScheme()->EvalAddMany(ciphertextVec);
    }

    /**
   * EvalAddManyInPlace - Evaluate addition on a vector of ciphertexts.
   * Addition is computed in a binary tree manner. Difference with EvalAddMany
   * is that EvalAddManyInPlace uses the input ciphertext vector to store
   * intermediate results, to avoid the overhead of using extra tepmorary
   * space.
   *
   * @param ctList is the list of ciphertexts.
   * @return new ciphertext.
   */
    Ciphertext<Element> EvalAddManyInPlace(std::vector<Ciphertext<Element>>& ciphertextVec) const {
        // input parameter check
        if (!ciphertextVec.size())
            OPENFHE_THROW(type_error, "Empty input ciphertext vector");

        return GetScheme()->EvalAddManyInPlace(ciphertextVec);
    }

    /**
   * EvalMultMany - OpenFHE function for evaluating multiplication on
   * ciphertext followed by relinearization operation (at the end). It computes
   * the multiplication in a binary tree manner. Also, it reduces the number of
   * elements in the ciphertext to two after each multiplication.
   * Currently it assumes that the consecutive two input arguments have
   * total number of ring elements smaller than the supported one (for the secret key degree used by EvalMultsKeyGen). Otherwise, it throws an
   * error.
   *
   * @param ciphertextVec  is the ciphertext list.
   * @return new ciphertext.
   */
    Ciphertext<Element> EvalMultMany(const std::vector<Ciphertext<Element>>& ciphertextVec) const {
        // input parameter check
        if (!ciphertextVec.size()) {
            OPENFHE_THROW(type_error, "Empty input ciphertext vector");
        }

        if (ciphertextVec.size() == 1) {
            return ciphertextVec[0];
        }

        const auto evalKeyVec = GetEvalMultKeyVector(ciphertextVec[0]->GetKeyTag());
        if (evalKeyVec.size() < (ciphertextVec[0]->GetElements().size() - 2)) {
            OPENFHE_THROW(type_error, "Insufficient value was used for maxRelinSkDeg to generate keys");
        }

        return GetScheme()->EvalMultMany(ciphertextVec, evalKeyVec);
    }

    //------------------------------------------------------------------------------
    // Advanced SHE LINEAR WEIGHTED SUM
    //------------------------------------------------------------------------------

    /**
   * EvalLinearWSum - OpenFHE EvalLinearWSum method to compute a linear
   * weighted sum. Supported only in CKKS.
   *
   * @param ciphertextVec& a list of ciphertexts
   * @param constantVec& a list of weights
   * @return new ciphertext containing the weighted sum
   */
    Ciphertext<Element> EvalLinearWSum(std::vector<ConstCiphertext<Element>>& ciphertextVec,
                                       const std::vector<double>& constantVec) const {
        return GetScheme()->EvalLinearWSum(ciphertextVec, constantVec);
    }

    /**
   * EvalLinearWSum - OpenFHE EvalLinearWSum method to compute a linear
   * weighted sum. Supported only in CKKS.
   *
   * @param constantVec& a list of weights
   * @param ciphertextVec& a list of ciphertexts
   * @return new ciphertext containing the weighted sum
   */
    Ciphertext<Element> EvalLinearWSum(const std::vector<double>& constantsVec,
                                       std::vector<ConstCiphertext<Element>>& ciphertextVec) const {
        return EvalLinearWSum(ciphertextVec, constantsVec);
    }

    /**
   * EvalLinearWSum - OpenFHE EvalLinearWSum method to compute a linear
   * weighted sum (mutable version). Supported only in CKKS.
   *
   * @param ciphertextVec& ciphertexts a list of mutable ciphertexts
   * @param constantVec& constants a list of weights
   * @return new ciphertext containing the weighted sum
   */
    Ciphertext<Element> EvalLinearWSumMutable(std::vector<Ciphertext<Element>>& ciphertextVec,
                                              const std::vector<double>& constantsVec) const {
        return GetScheme()->EvalLinearWSumMutable(ciphertextVec, constantsVec);
    }

    /**
   * EvalLinearWSum - OpenFHE EvalLinearWSum method to compute a linear
   * weighted sum (mutable version). Supported only in CKKS.
   *
   * @param constantVec& constants a list of weights
   * @param ciphertextVec& ciphertexts a list of mutable ciphertexts
   * @return new ciphertext containing the weighted sum
   */
    Ciphertext<Element> EvalLinearWSumMutable(const std::vector<double>& constantsVec,
                                              std::vector<Ciphertext<Element>>& ciphertextVec) const {
        return EvalLinearWSumMutable(ciphertextVec, constantsVec);
    }

    //------------------------------------------------------------------------------
    // Advanced SHE EVAL POLYNOMIAL
    //------------------------------------------------------------------------------

    /**
   * Method for evaluation for polynomials represented as power series. Supported only in CKKS.
   * If the degree of the polynomial is less than 5, use
   * EvalPolyLinear (naive linear method), otherwise, use EvalPolyPS (Paterson-Stockmeyer method).
   *
   * @param ciphertext input ciphertext
   * @param &coefficients is the vector of coefficients in the polynomial; the
   * size of the vector is the degree of the polynomial + 1
   * @return the result of polynomial evaluation.
   */
    virtual Ciphertext<Element> EvalPoly(ConstCiphertext<Element> ciphertext,
                                         const std::vector<double>& coefficients) const {
        CheckCiphertext(ciphertext);

        return GetScheme()->EvalPoly(ciphertext, coefficients);
    }

    /**
   * Naive method for polynomial evaluation for polynomials represented in the power
   * series (fast only for small-degree polynomials; less than 10). Uses a binary tree computation of
   * the polynomial powers. Supported only in CKKS.
   *
   * @param cipherText input ciphertext
   * @param &coefficients is the vector of coefficients in the polynomial; the
   * size of the vector is the degree of the polynomial
   * @return the result of polynomial evaluation.
   */
    Ciphertext<Element> EvalPolyLinear(ConstCiphertext<Element> ciphertext,
                                       const std::vector<double>& coefficients) const {
        CheckCiphertext(ciphertext);

        return GetScheme()->EvalPolyLinear(ciphertext, coefficients);
    }

    /**
   * Paterson-Stockmeyer method for evaluation for polynomials represented in the power
   * series. Supported only in CKKS.
   *
   * @param cipherText input ciphertext
   * @param &coefficients is the vector of coefficients in the polynomial; the
   * size of the vector is the degree of the polynomial
   * @return the result of polynomial evaluation.
   */
    Ciphertext<Element> EvalPolyPS(ConstCiphertext<Element> ciphertext, const std::vector<double>& coefficients) const {
        CheckCiphertext(ciphertext);

        return GetScheme()->EvalPolyPS(ciphertext, coefficients);
    }

    //------------------------------------------------------------------------------
    // Advanced SHE EVAL CHEBYSHEV SERIES
    //------------------------------------------------------------------------------

    /**
   * Method for evaluating Chebyshev polynomial interpolation;
   * first the range [a,b] is mapped to [-1,1] using linear transformation 1 + 2
   * (x-a)/(b-a) If the degree of the polynomial is less than 5, use
   * EvalChebyshevSeriesLinear (naive linear method), otherwise, use EvalChebyshevSeriesPS (Paterson-Stockmeyer method).
   * Supported only in CKKS.
   *
   * @param cipherText input ciphertext
   * @param &coefficients is the vector of coefficients in Chebyshev expansion
   * @param a - lower bound of argument for which the coefficients were found
   * @param b - upper bound of argument for which the coefficients were found
   * @return the result of polynomial evaluation.
   */
    Ciphertext<Element> EvalChebyshevSeries(ConstCiphertext<Element> ciphertext,
                                            const std::vector<double>& coefficients, double a, double b) const {
        CheckCiphertext(ciphertext);

        return GetScheme()->EvalChebyshevSeries(ciphertext, coefficients, a, b);
    }

    /**
   * Naive linear method for evaluating Chebyshev polynomial interpolation;
   * first the range [a,b] is mapped to [-1,1] using linear transformation 1 + 2
   * (x-a)/(b-a). Supported only in CKKS.
   *
   * @param cipherText input ciphertext
   * @param &coefficients is the vector of coefficients in Chebyshev expansion
   * @param a - lower bound of argument for which the coefficients were found
   * @param b - upper bound of argument for which the coefficients were found
   * @return the result of polynomial evaluation.
   */
    Ciphertext<Element> EvalChebyshevSeriesLinear(ConstCiphertext<Element> ciphertext,
                                                  const std::vector<double>& coefficients, double a, double b) const {
        CheckCiphertext(ciphertext);

        return GetScheme()->EvalChebyshevSeriesLinear(ciphertext, coefficients, a, b);
    }

    /**
   * Paterson-Stockmeyer method for evaluating Chebyshev polynomial interpolation;
   * first the range [a,b] is mapped to [-1,1] using linear transformation 1 + 2
   * (x-a)/(b-a). Supported only in CKKS.
   *
   * @param cipherText input ciphertext
   * @param &coefficients is the vector of coefficients in Chebyshev expansion
   * @param a - lower bound of argument for which the coefficients were found
   * @param b - upper bound of argument for which the coefficients were found
   * @return the result of polynomial evaluation.
   */
    Ciphertext<Element> EvalChebyshevSeriesPS(ConstCiphertext<Element> ciphertext,
                                              const std::vector<double>& coefficients, double a, double b) const {
        CheckCiphertext(ciphertext);

        return GetScheme()->EvalChebyshevSeriesPS(ciphertext, coefficients, a, b);
    }

    /**
   * Method for calculating Chebyshev evaluation on a ciphertext for a smooth input
   * function over the range [a,b]. Supported only in CKKS.
   *
   * @param func is the function to be approximated
   * @param ciphertext input ciphertext
   * @param a - lower bound of argument for which the coefficients were found
   * @param b - upper bound of argument for which the coefficients were found
   * @param degree Desired degree of approximation
   * @return the coefficients of the Chebyshev approximation.
   */
    Ciphertext<Element> EvalChebyshevFunction(std::function<double(double)> func, ConstCiphertext<Element> ciphertext,
                                              double a, double b, uint32_t degree) const;

    /**
   * Evaluate approximate sine function on a ciphertext using the Chebyshev approximation.
   * Supported only in CKKS.
   *
   * @param ciphertext input ciphertext
   * @param a - lower bound of argument for which the coefficients were found
   * @param b - upper bound of argument for which the coefficients were found
   * @param degree Desired degree of approximation
   * @return the result of polynomial evaluation.
   */
    Ciphertext<Element> EvalSin(ConstCiphertext<Element> ciphertext, double a, double b, uint32_t degree) const;

    /**
   * Evaluate approximate cosine function on a ciphertext using the Chebyshev approximation.
   * Supported only in CKKS.
   *
   * @param ciphertext input ciphertext
   * @param a - lower bound of argument for which the coefficients were found
   * @param b - upper bound of argument for which the coefficients were found
   * @param degree Desired degree of approximation
   * @return the result of polynomial evaluation.
   */
    Ciphertext<Element> EvalCos(ConstCiphertext<Element> ciphertext, double a, double b, uint32_t degree) const;

    /**
   * Evaluate approximate logistic function 1/(1 + exp(-x)) on a ciphertext using the Chebyshev approximation.
   * Supported only in CKKS.
   *
   * @param ciphertext input ciphertext
   * @param a - lower bound of argument for which the coefficients were found
   * @param b - upper bound of argument for which the coefficients were found
   * @param degree Desired degree of approximation
   * @return the result of polynomial evaluation.
   */
    Ciphertext<Element> EvalLogistic(ConstCiphertext<Element> ciphertext, double a, double b, uint32_t degree) const;

    /**
   * Evaluate approximate division function 1/x where x >= 1 on a ciphertext using the Chebyshev approximation.
   * Supported only in CKKS.
   *
   * @param ciphertext input ciphertext
   * @param a - lower bound of argument for which the coefficients were found
   * @param b - upper bound of argument for which the coefficients were found
   * @param degree Desired degree of approximation
   * @return the result of polynomial evaluation.
   */
    Ciphertext<Element> EvalDivide(ConstCiphertext<Element> ciphertext, double a, double b, uint32_t degree) const;

    //------------------------------------------------------------------------------
    // Advanced SHE EVAL SUM
    //------------------------------------------------------------------------------

    /**
   * EvalSumKeyGen Generates the key map to be used by EvalSum
   *
   * @param privateKey private key.
   * @param publicKey public key (used in NTRU schemes).
   */
    void EvalSumKeyGen(const PrivateKey<Element> privateKey, const PublicKey<Element> publicKey = nullptr);

    /**
   * Generate the automorphism keys for EvalSumRows; works
   * only for packed encoding
   *
   * @param privateKey private key.
   * @param publicKey public key.
   * @param rowSize size of rows in the matrix
   * @param subringDim subring dimension (set to cyclotomic order if set to 0)
   * @return returns the evaluation keys
   */
    std::shared_ptr<std::map<usint, EvalKey<Element>>> EvalSumRowsKeyGen(const PrivateKey<Element> privateKey,
                                                                         const PublicKey<Element> publicKey = nullptr,
                                                                         usint rowSize = 0, usint subringDim = 0);
    /**
   * Generates the automorphism keys for EvalSumCols; works
   * only for packed encoding
   *
   * @param privateKey private key.
   * @param publicKey public key.
   * @return returns the evaluation keys
   */
    std::shared_ptr<std::map<usint, EvalKey<Element>>> EvalSumColsKeyGen(const PrivateKey<Element> privateKey,
                                                                         const PublicKey<Element> publicKey = nullptr);

    /**
   * Function for evaluating a sum of all components in a vector.
   *
   * @param ciphertext the input ciphertext.
   * @param batchSize size of the batch
   * @return resulting ciphertext
   */
    Ciphertext<Element> EvalSum(ConstCiphertext<Element> ciphertext, usint batchSize) const;

    /**
   * Sums all elements over row-vectors in a matrix - works only with packed
   * encoding
   *
   * @param ciphertext the input ciphertext.
   * @param rowSize size of rows in the matrix
   * @param &evalSumKeyMap - reference to the map of evaluation keys generated by
   * @param subringDim the current cyclotomic order/subring dimension. If set to
   * 0, we use the full cyclotomic order.
   * @return resulting ciphertext
   */
    Ciphertext<Element> EvalSumRows(ConstCiphertext<Element> ciphertext, usint rowSize,
                                    const std::map<usint, EvalKey<Element>>& evalSumKeyMap, usint subringDim = 0) const;

    /**
   * Sums all elements over column-vectors in a matrix - works only with packed
   * encoding
   *
   * @param ciphertext the input ciphertext.
   * @param rowSize size of rows in the matrix
   * @param &evalSumKeyMap - reference to the map of evaluation keys generated by
   * @return resulting ciphertext
   */
    Ciphertext<Element> EvalSumCols(ConstCiphertext<Element> ciphertext, usint rowSize,
                                    const std::map<usint, EvalKey<Element>>& evalSumKeyMap) const;

    //------------------------------------------------------------------------------
    // Advanced SHE EVAL INNER PRODUCT
    //------------------------------------------------------------------------------

    /**
   * Evaluates inner product in packed encoding (uses EvalSum)
   *
   * @param ciphertext1 first vector.
   * @param ciphertext2 second vector.
   * @param batchSize size of the batch to be summed up
   * @return resulting ciphertext
   */
    Ciphertext<Element> EvalInnerProduct(ConstCiphertext<Element> ciphertext1, ConstCiphertext<Element> ciphertext2,
                                         usint batchSize) const;

    /**
   * Evaluates inner product in packed encoding (uses EvalSum)
   *
   * @param ciphertext1 first vector - ciphertext.
   * @param plaintext second vector - plaintext.
   * @param batchSize size of the batch to be summed up
   * @return resulting ciphertext
   */
    Ciphertext<Element> EvalInnerProduct(ConstCiphertext<Element> ciphertext, ConstPlaintext plaintext,
                                         usint batchSize) const;

    /**
   * Merges multiple ciphertexts with encrypted results in slot 0 into a single
   * ciphertext. The slot assignment is done based on the order of ciphertexts in
   * the vector. Requires the generation of rotation keys for the indices that are needed.
   *
   * @param ciphertextVector vector of ciphertexts to be merged.
   * @return resulting ciphertext
   */
    Ciphertext<Element> EvalMerge(const std::vector<Ciphertext<Element>>& ciphertextVec) const;

    //------------------------------------------------------------------------------
    // PRE Wrapper
    //------------------------------------------------------------------------------

    /**
   * ReKeyGen produces an Eval Key that OpenFHE can use for Proxy Re-Encryption
   * @param oldPrivateKey original secret key
   * @param newPublicKey public key for the new secret key
   * @return new evaluation key
   */
    EvalKey<Element> ReKeyGen(const PrivateKey<Element> oldPrivateKey, const PublicKey<Element> newPublicKey) const {
        CheckKey(oldPrivateKey);
        CheckKey(newPublicKey);

        return GetScheme()->ReKeyGen(oldPrivateKey, newPublicKey);
    }

    /**
   * ReKeyGen produces an Eval Key that OpenFHE can use for Proxy Re-Encryption
   * NOTE this functionality has been completely removed from OpenFHE
   * @param oldPrivateKey original secret key
   * @param newPrivateKey new secret key
   * @return new evaluation key
   */
    EvalKey<Element> ReKeyGen(const PrivateKey<Element> originalPrivateKey,
                              const PrivateKey<Element> newPrivateKey) const
        __attribute__((deprecated("functionality removed from OpenFHE")));

    /**
   * ReEncrypt - Proxy Re-Encryption mechanism for OpenFHE
   * @param ciphertext - input ciphertext
   * @param evalKey - evaluation key from the PRE keygen method
   * @param publicKey the public key of the recipient of the re-encrypted
   * ciphertext.
   * @return the resulting ciphertext
   */
    Ciphertext<Element> ReEncrypt(ConstCiphertext<Element> ciphertext, EvalKey<Element> evalKey,
                                  const PublicKey<Element> publicKey = nullptr) const {
        CheckCiphertext(ciphertext);
        CheckKey(evalKey);

        return GetScheme()->ReEncrypt(ciphertext, evalKey, publicKey);
    }

    //------------------------------------------------------------------------------
    // Multiparty Wrapper
    //------------------------------------------------------------------------------

    /**
   * Threshold FHE: Generates a public key from a vector of secret shares.
   * ONLY FOR DEBUGGIN PURPOSES. SHOULD NOT BE USED IN PRODUCTION.
   *
   * @param &privateKeyVec secrete key shares.
   * @return key pair including the private for the current party and joined
   * public key
   */
    KeyPair<Element> MultipartyKeyGen(const std::vector<PrivateKey<Element>>& privateKeyVec) {
        if (!privateKeyVec.size())
            OPENFHE_THROW(config_error, "Input private key vector is empty");
        return GetScheme()->MultipartyKeyGen(GetContextForPointer(this), privateKeyVec, false);
    }

    /**
   * Threshold FHE: Generation of a public key derived
   * from a previous joined public key (for prior secret shares) and the secret
   * key share of the current party.
   *
   * @param publicKey joined public key from prior parties.
   * @param makeSparse set to true if ring reduce by a factor of 2 is to be
   * used. NOT SUPPORTED BY ANY SCHEME ANYMORE.
   * @param fresh set to true if proxy re-encryption is used in the multi-party
   * protocol or star topology is used
   * @return key pair including the secret share for the current party and
   * joined public key
   */
    KeyPair<Element> MultipartyKeyGen(const PublicKey<Element> publicKey, bool makeSparse = false, bool fresh = false) {
        if (!publicKey)
            OPENFHE_THROW(config_error, "Input public key is empty");
        return GetScheme()->MultipartyKeyGen(GetContextForPointer(this), publicKey, makeSparse, fresh);
    }

    /**
   * Threshold FHE: Method for decryption operation run by the lead decryption
   * client
   *
   * @param &ciphertextVec a vector of ciphertexts
   * @param privateKey secret key share used for decryption.
   * @returm vector of partially decrypted ciphertexts.
   */
    std::vector<Ciphertext<Element>> MultipartyDecryptLead(const std::vector<Ciphertext<Element>>& ciphertextVec,
                                                           const PrivateKey<Element> privateKey) const {
        CheckKey(privateKey);

        std::vector<Ciphertext<Element>> newCiphertextVec;

        for (size_t i = 0; i < ciphertextVec.size(); i++) {
            CheckCiphertext(ciphertextVec[i]);
            newCiphertextVec.push_back(GetScheme()->MultipartyDecryptLead(ciphertextVec[i], privateKey));
        }

        return newCiphertextVec;
    }

    /**
   * Threshold FHE: "Partial" decryption computed by all parties except for the
   * lead one
   *
   * @param &ciphertextVec a vector of ciphertexts
   * @param privateKey secret key share used for decryption.
   * @returm vector of partially decrypted ciphertexts.
   */
    std::vector<Ciphertext<Element>> MultipartyDecryptMain(const std::vector<Ciphertext<Element>>& ciphertextVec,
                                                           const PrivateKey<Element> privateKey) const {
        CheckKey(privateKey);

        std::vector<Ciphertext<Element>> newCiphertextVec;
        for (size_t i = 0; i < ciphertextVec.size(); i++) {
            CheckCiphertext(ciphertextVec[i]);
            newCiphertextVec.push_back(GetScheme()->MultipartyDecryptMain(ciphertextVec[i], privateKey));
        }

        return newCiphertextVec;
    }

    /**
   * Threshold FHE: Method for combining the partially decrypted ciphertexts
   * and getting the final decryption in the clear.
   *
   * @param &partialCiphertextVec vector of "partial" decryptions.
   * @param *plaintext the plaintext output.
   * @return the decoding result.
   */
    DecryptResult MultipartyDecryptFusion(const std::vector<Ciphertext<Element>>& partialCiphertextVec,
                                          Plaintext* plaintext) const {
        std::string datatype = demangle(typeid(Element).name());
        OPENFHE_THROW(config_error, std::string(__func__) + " is not implemented for " + datatype);
    }

    /**
   * Threshold FHE: Generates a joined evaluation key
   * from the current secret share and a prior joined
   * evaluation key
   *
   * @param originalPrivateKey secret key transformed from.
   * @param newPrivateKey secret key transformed to.
   * @param ek the prior joined evaluation key.
   * @return the new joined evaluation key.
   */
    EvalKey<Element> MultiKeySwitchGen(const PrivateKey<Element> originalPrivateKey,
                                       const PrivateKey<Element> newPrivateKey, const EvalKey<Element> evalKey) const {
        if (!originalPrivateKey)
            OPENFHE_THROW(config_error, "Input first private key is nullptr");
        if (!newPrivateKey)
            OPENFHE_THROW(config_error, "Input second private key is nullptr");
        if (!evalKey)
            OPENFHE_THROW(config_error, "Input evaluation key is nullptr");

        return GetScheme()->MultiKeySwitchGen(originalPrivateKey, newPrivateKey, evalKey);
    }

    /**
   * Threshold FHE: Generates joined automorphism keys
   * from the current secret share and prior joined
   * automorphism keys
   *
   * @param privateKey secret key share.
   * @param evalKeyMap a dictionary with prior joined automorphism keys.
   * @param &indexList a vector of automorphism indices.
   * @param keyId - new key identifier used for the resulting evaluation key
   * @return a dictionary with new joined automorphism keys.
   */
    std::shared_ptr<std::map<usint, EvalKey<Element>>> MultiEvalAutomorphismKeyGen(
        const PrivateKey<Element> privateKey, const std::shared_ptr<std::map<usint, EvalKey<Element>>> evalKeyMap,
        const std::vector<usint>& indexList, const std::string& keyId = "") {
        if (!privateKey)
            OPENFHE_THROW(config_error, "Input private key is nullptr");
        if (!evalKeyMap)
            OPENFHE_THROW(config_error, "Input evaluation key map is nullptr");
        if (!indexList.size())
            OPENFHE_THROW(config_error, "Input index vector is empty");

        return GetScheme()->MultiEvalAutomorphismKeyGen(privateKey, evalKeyMap, indexList, keyId);
    }

    /**
   * Threshold FHE: Generates joined rotation keys
   * from the current secret share and prior joined
   * rotation keys
   *
   * @param privateKey secret key share.
   * @param evalKeyMap a dictionary with prior joined rotation keys.
   * @param &indexList a vector of rotation indices.
   * @param keyId - new key identifier used for the resulting evaluation key
   * @return a dictionary with new joined rotation keys.
   */
    std::shared_ptr<std::map<usint, EvalKey<Element>>> MultiEvalAtIndexKeyGen(
        const PrivateKey<Element> privateKey, const std::shared_ptr<std::map<usint, EvalKey<Element>>> evalKeyMap,
        const std::vector<int32_t>& indexList, const std::string& keyId = "") {
        if (!privateKey)
            OPENFHE_THROW(config_error, "Input private key is nullptr");
        if (!evalKeyMap)
            OPENFHE_THROW(config_error, "Input evaluation key map is nullptr");
        if (!indexList.size())
            OPENFHE_THROW(config_error, "Input index vector is empty");

        return GetScheme()->MultiEvalAtIndexKeyGen(privateKey, evalKeyMap, indexList, keyId);
    }

    /**
   * Threshold FHE: Generates joined summation evaluation keys
   * from the current secret share and prior joined
   * summation keys
   *
   * @param privateKey secret key share.
   * @param evalKeyMap a dictionary with prior joined summation keys.
   * @param keyId - new key identifier used for the resulting evaluation key
   * @return new joined summation keys.
   */
    std::shared_ptr<std::map<usint, EvalKey<Element>>> MultiEvalSumKeyGen(
        const PrivateKey<Element> privateKey, const std::shared_ptr<std::map<usint, EvalKey<Element>>> evalKeyMap,
        const std::string& keyId = "") {
        if (!privateKey)
            OPENFHE_THROW(config_error, "Input private key is nullptr");
        if (!evalKeyMap)
            OPENFHE_THROW(config_error, "Input evaluation key map is nullptr");
        return GetScheme()->MultiEvalSumKeyGen(privateKey, evalKeyMap, keyId);
    }

    /**
   * Threshold FHE: Adds two prior evaluation keys
   *
   * @param evalKey1 first evaluation key.
   * @param evalKey2 second evaluation key.
   * @param keyId - new key identifier used for the resulting evaluation key
   * @return the new joined key.
   */
    EvalKey<Element> MultiAddEvalKeys(EvalKey<Element> evalKey1, EvalKey<Element> evalKey2,
                                      const std::string& keyId = "") {
        if (!evalKey1)
            OPENFHE_THROW(config_error, "Input first evaluation key is nullptr");
        if (!evalKey2)
            OPENFHE_THROW(config_error, "Input second evaluation key is nullptr");

        return GetScheme()->MultiAddEvalKeys(evalKey1, evalKey2, keyId);
    }

    /**
   * Threshold FHE: Generates a partial evaluation key for homomorphic
   * multiplication based on the current secret share and an existing partial
   * evaluation key
   *
   * @param privateKey current secret share.
   * @param evalKey prior evaluation key.
   * @param keyId - new key identifier used for the resulting evaluation key
   * @return the new joined key.
   */
    EvalKey<Element> MultiMultEvalKey(PrivateKey<Element> privateKey, EvalKey<Element> evalKey,
                                      const std::string& keyId = "") {
        if (!privateKey)
            OPENFHE_THROW(config_error, "Input private key is nullptr");
        if (!evalKey)
            OPENFHE_THROW(config_error, "Input evaluation key is nullptr");

        return GetScheme()->MultiMultEvalKey(privateKey, evalKey, keyId);
    }

    /**
   * Threshold FHE: Adds two prior evaluation key sets for summation
   *
   * @param evalKeyMap1 first summation key set.
   * @param evalKeyMap2 second summation key set.
   * @param keyId - new key identifier used for the resulting evaluation key
   * @return the new joined key set for summation.
   */
    std::shared_ptr<std::map<usint, EvalKey<Element>>> MultiAddEvalSumKeys(
        const std::shared_ptr<std::map<usint, EvalKey<Element>>> evalKeyMap1,
        const std::shared_ptr<std::map<usint, EvalKey<Element>>> evalKeyMap2, const std::string& keyId = "") {
        if (!evalKeyMap1)
            OPENFHE_THROW(config_error, "Input first evaluation key map is nullptr");
        if (!evalKeyMap2)
            OPENFHE_THROW(config_error, "Input second evaluation key map is nullptr");

        return GetScheme()->MultiAddEvalSumKeys(evalKeyMap1, evalKeyMap2, keyId);
    }

    /**
   * Threshold FHE: Adds two prior evaluation key sets for automorphisms
   *
   * @param evalKeyMap1 first automorphism key set.
   * @param evalKeyMap2 second automorphism key set.
   * @param keyId - new key identifier used for the resulting evaluation key.
   * @return the new joined key set for summation.
   */
    std::shared_ptr<std::map<usint, EvalKey<Element>>> MultiAddEvalAutomorphismKeys(
        const std::shared_ptr<std::map<usint, EvalKey<Element>>> evalKeyMap1,
        const std::shared_ptr<std::map<usint, EvalKey<Element>>> evalKeyMap2, const std::string& keyId = "") {
        if (!evalKeyMap1)
            OPENFHE_THROW(config_error, "Input first evaluation key map is nullptr");
        if (!evalKeyMap2)
            OPENFHE_THROW(config_error, "Input second evaluation key map is nullptr");

        return GetScheme()->MultiAddEvalAutomorphismKeys(evalKeyMap1, evalKeyMap2, keyId);
    }

    /**
   * Threshold FHE: Adds two  partial public keys
   *
   * @param publicKey1 first public key.
   * @param publicKey2 second public key.
   * @param keyId - new key identifier used for the resulting evaluation key.
   * @return the new joined key.
   */
    PublicKey<Element> MultiAddPubKeys(PublicKey<Element> publicKey1, PublicKey<Element> publicKey2,
                                       const std::string& keyId = "") {
        if (!publicKey1)
            OPENFHE_THROW(config_error, "Input first public key is nullptr");
        if (!publicKey2)
            OPENFHE_THROW(config_error, "Input second public key is nullptr");

        return GetScheme()->MultiAddPubKeys(publicKey1, publicKey2, keyId);
    }

    /**
    * Threshold FHE: Adds two  partial evaluation keys for multiplication
    *
    * @param evalKey1 first evaluation key.
    * @param evalKey2 second evaluation key.
    * @param keyId - new key identifier used for the resulting evaluation key.
    * @return the new joined key.
    */
    EvalKey<Element> MultiAddEvalMultKeys(EvalKey<Element> evalKey1, EvalKey<Element> evalKey2,
                                          const std::string& keyId = "") {
        if (!evalKey1)
            OPENFHE_THROW(config_error, "Input first evaluation key is nullptr");
        if (!evalKey2)
            OPENFHE_THROW(config_error, "Input second evaluation key is nullptr");

        return GetScheme()->MultiAddEvalMultKeys(evalKey1, evalKey2, keyId);
    }

    /**
    * Threshold FHE: Prepare a ciphertext for Multi-Party Interactive Bootstrapping.
    *
    * @param ciphertext: Input Ciphertext
    * @return: Resulting Ciphertext
    */
    Ciphertext<Element> IntMPBootAdjustScale(ConstCiphertext<Element> ciphertext) const;

    /**
    * Threshold FHE: Generate a common random polynomial for Multi-Party Interactive Bootstrapping
    *
    * @param publicKey: the scheme public key (you can also provide the lead party's public-key)
    * @return: Resulting ring element
    */
    Ciphertext<Element> IntMPBootRandomElementGen(const PublicKey<Element> publicKey) const;

    /**
    * Threshold FHE: Does masked decryption as part of Multi-Party Interactive Bootstrapping.
    * Each party calls this function as part of the protocol
    *
    * @param privateKey: secret key share for party i
    * @param ciphertext: input ciphertext
    * @param a: input common random polynomial
    * @return: Resulting masked decryption
    */
    std::vector<Ciphertext<Element>> IntMPBootDecrypt(const PrivateKey<Element> privateKey,
                                                      ConstCiphertext<Element> ciphertext,
                                                      ConstCiphertext<Element> a) const;

    /**
    * Threshold FHE: Aggregates a vector of masked decryptions and re-encryotion shares,
    * which is the second step of the interactive multiparty bootstrapping procedure.
    *
    * @param sharesPairVec: vector of pair of ciphertexts, each element of this vector contains
    * (h_0i, h_1i) - the masked-decryption and encryption shares ofparty i
    * @return: aggregated pair of shares ((h_0, h_1)
    */
    std::vector<Ciphertext<Element>> IntMPBootAdd(std::vector<std::vector<Ciphertext<Element>>>& sharesPairVec) const;

    /**
    *  Threshold FHE: Does public key encryption of lead party's masked decryption
    * as part of interactive multi-party bootstrapping, which increases
    * the ciphertext modulus and enables future computations.
    * This operation is done by the lead party as the final step
    * of interactive multi-party bootstrapping.
    *
    * @param publicKey: the lead party's public key
    * @param sharesPair: aggregated decryption and re-encryption shares
    * @param a: common random ring element
    * @param ciphertext: input ciphertext
    * @return: Resulting encryption
    */
    Ciphertext<Element> IntMPBootEncrypt(const PublicKey<Element> publicKey,
                                         const std::vector<Ciphertext<Element>>& sharesPair, ConstCiphertext<Element> a,
                                         ConstCiphertext<Element> ciphertext) const;

    /**
   * Threshold FHE with aborts: secret sharing of secret key for aborts
   *
   * @param &sk secret key to be shared.
   * @param N total number of parties.
   * @param threshold - threshold number of parties.
   * @param index - index of the party invoking the function.
   * @param shareType - Type of secret sharing to be used - additive or shamir sharing.
   * @return the secret shares of the secret key sk.
   */
    std::unordered_map<uint32_t, Element> ShareKeys(const PrivateKey<Element>& sk, usint N, usint threshold,
                                                    usint index, const std::string& shareType) const {
        std::string datatype = demangle(typeid(Element).name());
        OPENFHE_THROW(config_error, std::string(__func__) + " is not implemented for " + datatype);
    }

    /**
   * Threshold FHE with aborts: Recovers a secret key share from other existing secret shares.
   *
   * @param &sk secret recovered from the secret shares.
   * @param &sk_shares secret shares.
   * @param N total number of parties.
   * @param threshold - threshold number of parties.
   * @param shareType - Type of secret sharing to be used - additive or shamir sharing
   * @return the recovered key from the secret shares assigned to sk.
   */
    void RecoverSharedKey(PrivateKey<Element>& sk, std::unordered_map<uint32_t, Element>& sk_shares, usint N,
                          usint threshold, const std::string& shareType) const;

    //------------------------------------------------------------------------------
    // FHE Bootstrap Methods
    //------------------------------------------------------------------------------

    /**
   * Bootstrap functionality:
   * There are three methods that have to be called in this specific order:
   * 1. EvalBootstrapSetup: computes and encodes the coefficients for encoding and
   * decoding and stores the necessary parameters
   * 2. EvalBootstrapKeyGen: computes and stores the keys for rotations and conjugation
   * 3. EvalBootstrap: refreshes the given ciphertext
   */

    /**
   * Sets all parameters for both linear  and FFT-like methods. Supported in CKKS only.
   *
   * @param levelBudget - vector of budgets for the amount of levels in encoding
   * and decoding
   * @param dim1 - vector of inner dimension in the baby-step giant-step routine
   * for encoding and decoding
   * @param slots - number of slots to be bootstrapped
   * @param correctionFactor - value to internally rescale message by to improve precision of bootstrapping. If set to 0, we use the default logic. This value is only used when NATIVE_SIZE=64.
   */
    void EvalBootstrapSetup(std::vector<uint32_t> levelBudget = {5, 4}, std::vector<uint32_t> dim1 = {0, 0},
                            uint32_t slots = 0, uint32_t correctionFactor = 0) {
        GetScheme()->EvalBootstrapSetup(*this, levelBudget, dim1, slots, correctionFactor);
    }
    /**
   * Generates all automorphism keys for EvalBootstrap. Supported in CKKS only.
   * EvalBootstrapKeyGen uses the baby-step/giant-step strategy.
   *
   * @param privateKey private key.
   * @param slots number of slots to support permutations on
   */
    void EvalBootstrapKeyGen(const PrivateKey<Element> privateKey, uint32_t slots) {
        if (privateKey == NULL || this->Mismatched(privateKey->GetCryptoContext())) {
            OPENFHE_THROW(config_error, "Private key passed to " + std::string(__func__) +
                                            " was not generated with this cryptocontext");
        }

        auto evalKeys = GetScheme()->EvalBootstrapKeyGen(privateKey, slots);

        auto ekv = GetAllEvalAutomorphismKeys().find(privateKey->GetKeyTag());
        if (ekv == GetAllEvalAutomorphismKeys().end()) {
            GetAllEvalAutomorphismKeys()[privateKey->GetKeyTag()] = evalKeys;
        }
        else {
            auto& currRotMap = GetEvalAutomorphismKeyMap(privateKey->GetKeyTag());
            auto iterRowKeys = evalKeys->begin();
            while (iterRowKeys != evalKeys->end()) {
                auto idx = iterRowKeys->first;
                // Search current rotation key map and add key
                // only if it doesn't exist
                if (currRotMap.find(idx) == currRotMap.end()) {
                    currRotMap.insert(*iterRowKeys);
                }
                iterRowKeys++;
            }
        }
    }
    /**
   * Defines the bootstrapping evaluation of ciphertext using either the
   * FFT-like method or the linear method
   *
   * @param ciphertext the input ciphertext.
   * @param numIterations number of iterations to run iterative bootstrapping (Meta-BTS). Increasing the iterations increases the precision of bootstrapping.
   * @param precision precision of initial bootstrapping algorithm. This value is
   * determined by the user experimentally by first running EvalBootstrap with numIterations = 1 and precision = 0 (unused).
   * @return the refreshed ciphertext.
   */
    Ciphertext<Element> EvalBootstrap(ConstCiphertext<Element> ciphertext, uint32_t numIterations = 1,
                                      uint32_t precision = 0) const {
        return GetScheme()->EvalBootstrap(ciphertext, numIterations, precision);
    }

    //------------------------------------------------------------------------------
    // Scheme switching Methods
    //------------------------------------------------------------------------------

    /**
   * Scheme switching between CKKS and FHEW functionality
   * There are three methods that have to be called in this specific order:
   * 1. EvalCKKStoFHEWSetup: generates a FHEW cryptocontext and returns the key, computes and encodes
   * the coefficients for encoding and decoding and stores the necessary parameters
   * 2. EvalCKKStoFHEWKeyGen: computes and stores the keys for rotations and conjugation
   * 3. EvalCKKStoFHEW: returns the FHEW/CGGI ciphertext
   * 1'. EvalFHEWtoCKKSwitchetup: takes in the CKKS cryptocontext and sets the parameters
   * 2'. EvalFHEWtoCKKSKeyGen: computes and stores the switching key and the keys for rotations and conjugation
   * 3'. EvalFHEWtoCKKS: returns the CKKS ciphertext
   * 1''. EvalSchemeSwitchingSetup: generates a FHEW cryptocontext and returns the key, computes and encodes
   * the coefficients for encoding and decoding and stores the necessary parameters
   * 2''. EvalSchemeSwitchingKeyGen: computes and stores the switching key and the keys for rotations and conjugation
   * 3''. EvalCompareSchemeSwitching/EvalFuncSchemeSwitching: returns the CKKS ciphertext of the function specified
   */

    /**
   * Sets all parameters for switching from CKKS to FHEW
   *
   * @param sl security level for CKKS cryptocontext
   * @param slBin security level for FHEW cryptocontext (only STD128 and TOY are currently supported)
   * @param arbFunc whether the binfhecontext should be created for arbitrary function evaluation or not
   * @param logQ size of ciphertext modulus in FHEW for large-precision evaluation
   * @param dynamic whether to use dynamic mode for FHEW
   * @param numSlotsCKKS number of slots in CKKS encryption
   * @param logQswitch size of ciphertext modulus in intermediate switch for security with the FHEW ring dimension
   * @return the FHEW cryptocontext and its secret key (if a method from extracting the binfhecontext
   * from the secret key is created, then we can only return the secret key)
   * TODO: add an overload for when BinFHEContext is already generated and fed as a parameter
   */
    std::pair<BinFHEContext, LWEPrivateKey> EvalCKKStoFHEWSetup(SecurityLevel sl      = HEStd_128_classic,
                                                                BINFHE_PARAMSET slBin = STD128, bool arbFunc = false,
                                                                uint32_t logQ = 25, bool dynamic = false,
                                                                uint32_t numSlotsCKKS = 0, uint32_t logQswitch = 27);

    /**
   * Generates all keys for scheme switching: the rotation keys for the baby-step/giant-step strategy
   * for the linear transform in the homomorphic decoding, conjugation keys, switching key from CKKS to FHEW
   *
   * @param keypair CKKS key pair
   * @param lwesk FHEW secret key
   * @param dim1 baby-step for the linear transform
   * @param L level on which the hom. decoding matrix should be. We want the hom. decoded ciphertext to be on the last level
   */
    void EvalCKKStoFHEWKeyGen(const KeyPair<Element>& keyPair, ConstLWEPrivateKey& lwesk, uint32_t dim1 = 0,
                              uint32_t L = 1);

    /**
   * Performs precomputations for the homomorphic decoding in CKKS. Given as a separate method than EvalCKKStoFHEWSetup
   * to allow the user to specify a scale that depends on the CKKS and FHEW cryptocontexts
   *
   * @param scale factor with which to scale the matrix in the linear transform
   */
    void EvalCKKStoFHEWPrecompute(double scale = 1.0);

    /**
   * Performs the scheme switching on a CKKS ciphertext
   *
   * @param ciphertext CKKS ciphertext to switch
   * @param numCtxts number of coefficients to extract from the CKKS ciphertext. If it is zero, it defaults to number of slots
   * @return a vector of LWE ciphertexts of length the numCtxts
   */
    std::vector<std::shared_ptr<LWECiphertextImpl>> EvalCKKStoFHEW(ConstCiphertext<Element> ciphertext,
                                                                   uint32_t numCtxts = 0);

    /**
   * Sets all parameters for switching from FHEW to CKKS. The CKKS cryptocontext to switch to is
   * already generated.
   *
   * @param ccLWE the FHEW cryptocontext from which to switch
   * @param numSlotsCKKS number of FHEW ciphertexts that becomes the number of slots in CKKS encryption
   * @param logQ size of ciphertext modulus in FHEW for large-precision evaluation
   */
    void EvalFHEWtoCKKSSetup(const BinFHEContext& ccLWE, uint32_t numSlotsCKKS = 0, uint32_t logQ = 25);

    /**
   * Generates all keys for scheme switching: the rotation keys for the baby-step/giant-step strategy
   * in the linear transform for the partial decryption, the switching key from FHEW to CKKS
   *
   * @param keypair CKKS key pair
   * @param lwesk FHEW secret key
   * @param numSlots number of slots for the CKKS encryption of the FHEW secret key
   * @param dim1 baby-step for the linear transform
   * @param L level on which the hom. decoding matrix should be. We want the hom. decoded ciphertext to be on the last level
   */
    void EvalFHEWtoCKKSKeyGen(const KeyPair<Element>& keyPair, ConstLWEPrivateKey& lwesk, uint32_t numSlots = 0,
                              uint32_t dim1 = 0, uint32_t L = 0);

    /**
   * Performs the scheme switching on a vector of FHEW ciphertexts
   *
   * @param LWECiphertexts FHEW/LWE ciphertexts to switch
   * @param numCtxts number of values to encrypt from the LWE ciphertexts in the new CKKS ciphertext
   * @param numSlots number of slots to use in the encoding in the new CKKS/RLWE ciphertext
   * @param p plaintext modulus to use to decide postscaling, by default p = 4
   * @param pmin, pmax plaintext space of the resulting messages (by default [0,2] assuming
   * the LWE ciphertext had plaintext modulus p = 4 and only bits were encrypted)
   * @return a CKKS ciphertext encrypting in its slots the messages in the LWE ciphertexts
   */
    Ciphertext<Element> EvalFHEWtoCKKS(std::vector<std::shared_ptr<LWECiphertextImpl>>& LWECiphertexts,
                                       uint32_t numCtxts = 0, uint32_t numSlots = 0, uint32_t p = 4, double pmin = 0.0,
                                       double pmax = 2.0) const;

    /**
   * Sets all parameters for switching from CKKS to FHEW and back
   *
   * @param sl security level for CKKS cryptocontext
   * @param slBin security level for FHEW cryptocontext
   * @param arbFunc whether the binfhecontext should be created for arbitrary function evaluation or not
   * @param logQ size of ciphertext modulus in FHEW for large-precision evaluation
   * @param dynamic whether to use dynamic mode for FHEW
   * @param numSlotsCKKS number of slots in CKKS encryption
   * @param logQswitch size of ciphertext modulus in intermediate switch for security with the FHEW ring dimension
   * @return the FHEW cryptocontext and its secret key (if a method from extracting the binfhecontext
   * from the secret key is created, then we can only return the secret key)
   * TODO: add an overload for when BinFHEContext is already generated and fed as a parameter
   */
    std::pair<BinFHEContext, LWEPrivateKey> EvalSchemeSwitchingSetup(SecurityLevel sl      = HEStd_128_classic,
                                                                     BINFHE_PARAMSET slBin = STD128,
                                                                     bool arbFunc = false, uint32_t logQ = 25,
                                                                     bool dynamic = false, uint32_t numSlotsCKKS = 0,
                                                                     uint32_t logQswitch = 27);

    /**
   * Generates all keys for scheme switching: the rotation keys for the baby-step/giant-step strategy
   * in the linear transform for the homomorphic encoding and partial decryption, the switching key from
   * FHEW to CKKS
   *
   * @param keypair CKKS key pair
   * @param lwesk FHEW secret key
   * @param numValues parameter of argmin computation, set to zero if not needed
   * @param oneHot flag that indicates whether the argmin result should have one hot encoding or not
   * @param alt flag that indicates whether to use the alternative version of argmin which requires fewer automorphism keys
   * @param dim1CF baby-step for the linear transform in CKKS to FHEW
   * @param dim1FC baby-step for the linear transform in FHEW to CKKS
   * @param LCF level on which to do the linear transform in CKKS to FHEW
   * @param LFC level on which to do the linear transform in FHEW to CKKS
   */
    void EvalSchemeSwitchingKeyGen(const KeyPair<Element>& keyPair, ConstLWEPrivateKey& lwesk, uint32_t numValues = 0,
                                   bool oneHot = true, bool alt = false, uint32_t dim1CF = 0, uint32_t dim1FC = 0,
                                   uint32_t LCF = 1, uint32_t LFC = 0);

    /**
   * Performs precomputations for the homomorphic decoding in CKKS. Given as a separate method than EvalSchemeSwitchingSetup
   * to allow the user to specify a scale that depends on the CKKS and FHEW cryptocontexts
   *
   * @param pLWE the desired plaintext modulus for the new FHEW ciphertexts
   * @param initLevel the level of the ciphertext that will be switched
   * @param scaleSign factor to multiply the CKKS ciphertext when switching to FHEW in case the messages are too small;
   * the resulting FHEW ciphertexts will encrypt values modulo pLWE, so scaleSign should account for this
   * @param unit whether the input messages are normalized to the unit circle
   */
    void EvalCompareSwitchPrecompute(uint32_t pLWE = 0, uint32_t initLevel = 0, double scaleSign = 1.0,
                                     bool unit = false);

    /**
   * Performs the scheme switching on the difference of two CKKS ciphertexts to compare, evaluates the sign function
   * over the resulting FHEW ciphertexts, then performs the scheme switching back to a CKKS ciphertext
   *
   * @param ciphertext1, ciphertext2 CKKS ciphertexts of messages that need to be compared
   * @param numCtxts number of coefficients to extract from the CKKS ciphertext
   * @param numSlots number of slots to encode the new CKKS ciphertext with
   * @param pLWE the desired plaintext modulus for the new FHEW ciphertexts
   * @param scaleSign factor to multiply the CKKS ciphertext when switching to FHEW in case the messages are too small;
   * the resulting FHEW ciphertexts will encrypt values modulo pLWE, so scaleSign should account for this
   * pLWE and scaleSign are given here only if the homomorphic decoding matrix is not scaled with the desired values
   * @param unit whether the input messages are normalized to the unit circle
   * @return a CKKS ciphertext encrypting in its slots the sign of  messages in the LWE ciphertexts
   */
    Ciphertext<Element> EvalCompareSchemeSwitching(ConstCiphertext<Element> ciphertext1,
                                                   ConstCiphertext<Element> ciphertext2, uint32_t numCtxts = 0,
                                                   uint32_t numSlots = 0, uint32_t pLWE = 0, double scaleSign = 1.0,
                                                   bool unit = false);

    /**
   * Computes the minimum and argument of the first numValues packed in a CKKS ciphertext via repeated
   * scheme switchings to FHEW and back.
   *
   * @param ciphertext CKKS ciphertexts of values that need to be compared
   * @param publicKey public key of the CKKS cryptocontext
   * @param numValues number of values to extract from the CKKS ciphertext. We always assume for the moment numValues is a power of two
   * @param numSlots number of slots to encode the new CKKS ciphertext with
   * @param oneHot whether the argmin result is given as a one hot/elementary vector or as the index
   * @param pLWE the desired plaintext modulus for the new FHEW ciphertexts
   * @param scaleSign factor to multiply the CKKS ciphertext when switching to FHEW in case the messages are too small;
   * the resulting FHEW ciphertexts will encrypt values modulo pLWE, so scaleSign should account for this
   * pLWE and scaleSign are given here only if the homomorphic decoding matrix is not scaled with the desired values
   * @return a vector of two CKKS ciphertexts where the first encrypts the minimum value and the second encrypts the
   * index (in the representation specified by oneHot). The ciphertexts have junk after the first slot in the first ciphertext
   * and after numValues in the second ciphertext if oneHot=true and after the first slot if oneHot=false.
   */
    std::vector<Ciphertext<Element>> EvalMinSchemeSwitching(ConstCiphertext<Element> ciphertext,
                                                            PublicKey<Element> publicKey, uint32_t numValues = 0,
                                                            uint32_t numSlots = 0, bool oneHot = true,
                                                            uint32_t pLWE = 0, double scaleSign = 1.0);

    /**
     * Same as EvalMinSchemeSwitching but performs more operations in FHEW than in CKKS. Slightly better precision but slower.
    */
    std::vector<Ciphertext<Element>> EvalMinSchemeSwitchingAlt(ConstCiphertext<Element> ciphertext,
                                                               PublicKey<Element> publicKey, uint32_t numValues = 0,
                                                               uint32_t numSlots = 0, bool oneHot = true,
                                                               uint32_t pLWE = 0, double scaleSign = 1.0);

    /**
   * Computes the maximum and argument of the first numValues packed in a CKKS ciphertext via repeated
   * scheme switchings to FHEW and back.
   *
   * @param ciphertext CKKS ciphertexts of values that need to be compared
   * @param publicKey public key of the CKKS cryptocontext
   * @param numValues number of values to extract from the CKKS ciphertext. We always assume for the moment numValues is a power of two
   * @param numSlots number of slots to encode the new CKKS ciphertext with
   * @param oneHot whether the argmax result is given as a one hot/elementary vector or as the index
   * @param pLWE the desired plaintext modulus for the new FHEW ciphertexts
   * @param scaleSign factor to multiply the CKKS ciphertext when switching to FHEW in case the messages are too small;
   * the resulting FHEW ciphertexts will encrypt values modulo pLWE, so scaleSign should account for this
   * pLWE and scaleSign are given here only if the homomorphic decoding matrix is not scaled with the desired values
   * @return a vector of two CKKS ciphertexts where the first encrypts the maximum value and the second encrypts the
   * index (in the representation specified by oneHot). The ciphertexts have junk after the first slot in the first ciphertext
   * and after numValues in the second ciphertext if oneHot=true and after the first slot if oneHot=false.
   */
    std::vector<Ciphertext<Element>> EvalMaxSchemeSwitching(ConstCiphertext<Element> ciphertext,
                                                            PublicKey<Element> publicKey, uint32_t numValues = 0,
                                                            uint32_t numSlots = 0, bool oneHot = true,
                                                            uint32_t pLWE = 0, double scaleSign = 1.0);

    /**
     * Same as EvalMaxSchemeSwitching but performs more operations in FHEW than in CKKS. Slightly better precision but slower.
    */
    std::vector<Ciphertext<Element>> EvalMaxSchemeSwitchingAlt(ConstCiphertext<Element> ciphertext,
                                                               PublicKey<Element> publicKey, uint32_t numValues = 0,
                                                               uint32_t numSlots = 0, bool oneHot = true,
                                                               uint32_t pLWE = 0, double scaleSign = 1.0);

    template <class Archive>
    void save(Archive& ar, std::uint32_t const version) const {
        ar(cereal::make_nvp("cc", params));
        ar(cereal::make_nvp("kt", scheme));
        ar(cereal::make_nvp("si", m_schemeId));
    }

    template <class Archive>
    void load(Archive& ar, std::uint32_t const version) {
        if (version > SerializedVersion()) {
            OPENFHE_THROW(deserialize_error, "serialized object version " + std::to_string(version) +
                                                 " is from a later version of the library");
        }
        ar(cereal::make_nvp("cc", params));
        ar(cereal::make_nvp("kt", scheme));
        ar(cereal::make_nvp("si", m_schemeId));
        SetKSTechniqueInScheme();

        // NOTE: a pointer to this object will be wrapped in a shared_ptr, and is a
        // "CryptoContext". OpenFHE relies on the notion that identical
        // CryptoContextImpls are not duplicated in memory Once we deserialize this
        // object, we must check to see if there is a matching object for this
        // object that's already existing in memory if it DOES exist, use it. If it
        // does NOT exist, add this to the cache of all contexts
    }

    std::string SerializedObjectName() const override {
        return "CryptoContext";
    }
    static uint32_t SerializedVersion() {
        return 1;
    }
};

// Member function specializations. Their implementations are in cryptocontext.cpp
template <>
DecryptResult CryptoContextImpl<DCRTPoly>::MultipartyDecryptFusion(
    const std::vector<Ciphertext<DCRTPoly>>& partialCiphertextVec, Plaintext* plaintext) const;
template <>
std::unordered_map<uint32_t, DCRTPoly> CryptoContextImpl<DCRTPoly>::ShareKeys(const PrivateKey<DCRTPoly>& sk, usint N,
                                                                              usint threshold, usint index,
                                                                              const std::string& shareType) const;
}  // namespace lbcrypto

#endif /* SRC_PKE_CRYPTOCONTEXT_H_ */<|MERGE_RESOLUTION|>--- conflicted
+++ resolved
@@ -218,7 +218,6 @@
                 OPENFHE_THROW(config_error, errorMsg);
             }
         }
-<<<<<<< HEAD
 
         Plaintext p;
         if (getSchemeId() == SCHEME::BGVRNS_SCHEME && (cryptoParams->GetScalingTechnique() == FLEXIBLEAUTO ||
@@ -264,58 +263,6 @@
                                                value2);
     }
 
-protected:
-    // crypto parameters used for this context
-    std::shared_ptr<CryptoParametersBase<Element>> params;
-    // algorithm used; accesses all crypto methods
-    std::shared_ptr<SchemeBase<Element>> scheme;
-=======
->>>>>>> a485df1a
-
-        Plaintext p;
-        if (getSchemeId() == SCHEME::BGVRNS_SCHEME && (cryptoParams->GetScalingTechnique() == FLEXIBLEAUTO ||
-                                                       cryptoParams->GetScalingTechnique() == FLEXIBLEAUTOEXT)) {
-            NativeInteger scf;
-            if (cryptoParams->GetScalingTechnique() == FLEXIBLEAUTOEXT && level == 0) {
-                scf = cryptoParams->GetScalingFactorIntBig(level);
-                p   = PlaintextFactory::MakePlaintext(value, encoding, this->GetElementParams(),
-                                                      this->GetEncodingParams(), getSchemeId(), 1, level, scf);
-                p->SetNoiseScaleDeg(2);
-            }
-            else {
-                scf = cryptoParams->GetScalingFactorInt(level);
-                p   = PlaintextFactory::MakePlaintext(value, encoding, this->GetElementParams(),
-                                                      this->GetEncodingParams(), getSchemeId(), depth, level, scf);
-            }
-        }
-        else {
-            auto elementParams = this->GetElementParams();
-            p = PlaintextFactory::MakePlaintext(value, encoding, elementParams, this->GetEncodingParams(),
-                                                getSchemeId());
-        }
-
-        return p;
-    }
-
-    /**
-    * MakePlaintext static that takes a cc and calls the Plaintext Factory
-    * @param encoding
-    * @param cc
-    * @param value
-    * @return
-    */
-    template <typename Value1>
-    static Plaintext MakePlaintext(PlaintextEncodings encoding, CryptoContext<Element> cc, const Value1& value) {
-        return PlaintextFactory::MakePlaintext(value, encoding, cc->GetElementParams(), cc->GetEncodingParams());
-    }
-
-    template <typename Value1, typename Value2>
-    static Plaintext MakePlaintext(PlaintextEncodings encoding, CryptoContext<Element> cc, const Value1& value,
-                                   const Value2& value2) {
-        return PlaintextFactory::MakePlaintext(encoding, cc->GetElementParams(), cc->GetEncodingParams(), value,
-                                               value2);
-    }
-
 private:
     // cached evalmult keys, by secret key UID
     static inline std::map<std::string, std::vector<EvalKey<Element>>> s_evalMultKeyMap{};
@@ -1107,20 +1054,12 @@
    * @param level is the level to encode the plaintext at
    * @return plaintext
    */
-<<<<<<< HEAD
-    Plaintext MakeCoefPackedPlaintext(const std::vector<int64_t>& value, size_t depth = 1, uint32_t level = 0) const {
-        if (!value.size())
-            OPENFHE_THROW(config_error, "Cannot encode an empty value vector");
-
-        return MakePlaintext(COEF_PACKED_ENCODING, value, depth, level);
-=======
     Plaintext MakeCoefPackedPlaintext(const std::vector<int64_t>& value, size_t noiseScaleDeg = 1,
                                       uint32_t level = 0) const {
         if (!value.size())
             OPENFHE_THROW(config_error, "Cannot encode an empty value vector");
 
         return MakePlaintext(COEF_PACKED_ENCODING, value, noiseScaleDeg, level);
->>>>>>> a485df1a
     }
 
     /**
@@ -1130,20 +1069,12 @@
    * @param level is the level to encode the plaintext at
    * @return plaintext
    */
-<<<<<<< HEAD
-    Plaintext MakePackedPlaintext(const std::vector<int64_t>& value, size_t depth = 1, uint32_t level = 0) const {
-        if (!value.size())
-            OPENFHE_THROW(config_error, "Cannot encode an empty value vector");
-
-        return MakePlaintext(PACKED_ENCODING, value, depth, level);
-=======
     Plaintext MakePackedPlaintext(const std::vector<int64_t>& value, size_t noiseScaleDeg = 1,
                                   uint32_t level = 0) const {
         if (!value.size())
             OPENFHE_THROW(config_error, "Cannot encode an empty value vector");
 
         return MakePlaintext(PACKED_ENCODING, value, noiseScaleDeg, level);
->>>>>>> a485df1a
     }
 
     /**
@@ -1163,11 +1094,7 @@
         if (!value.size())
             OPENFHE_THROW(config_error, "Cannot encode an empty value vector");
 
-<<<<<<< HEAD
-        return MakeCKKSPackedPlaintextInternal(value, depth, level, params, slots);
-=======
         return MakeCKKSPackedPlaintextInternal(value, scaleDeg, level, params, slots);
->>>>>>> a485df1a
     }
 
     /**
